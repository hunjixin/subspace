use crate::commands::farm::farmer_provider_storage::FarmerProviderStorage;
use crate::commands::farm::piece_storage::{LimitedSizeParityDbStore, ParityDbStore};
use crate::commands::farm::ReadersAndPieces;
use crate::DsnArgs;
use event_listener_primitives::HandlerId;
use futures::channel::mpsc;
use futures::StreamExt;
use parking_lot::Mutex;
use std::num::NonZeroUsize;
use std::path::PathBuf;
use std::sync::{Arc, Weak};
use std::{io, thread};
use subspace_core_primitives::{Blake2b256Hash, Piece, PieceIndexHash, BLAKE2B_256_HASH_SIZE};
use subspace_networking::libp2p::identity::Keypair;
use subspace_networking::libp2p::kad::record::Key;
use subspace_networking::libp2p::kad::ProviderRecord;
use subspace_networking::libp2p::multihash::Multihash;
use subspace_networking::libp2p::PeerId;
use subspace_networking::utils::multihash::MultihashCode;
use subspace_networking::utils::pieces::announce_single_piece_index_hash_with_backoff;
use subspace_networking::{
    create, peer_id, BootstrappedNetworkingParameters, Config, Node, NodeRunner,
    ParityDbProviderStorage, PieceByHashRequest, PieceByHashRequestHandler, PieceByHashResponse,
    ToMultihash,
};
use tokio::runtime::Handle;
use tokio::sync::Semaphore;
use tracing::{debug, info, trace, warn, Instrument, Span};

const MAX_CONCURRENT_ANNOUNCEMENTS_QUEUE: usize = 2000;
const MAX_CONCURRENT_ANNOUNCEMENTS_PROCESSING: NonZeroUsize =
    NonZeroUsize::new(20).expect("Not zero; qed");

pub(super) async fn configure_dsn(
    base_path: PathBuf,
    keypair: Keypair,
    DsnArgs {
        listen_on,
        bootstrap_nodes,
        record_cache_size,
        disable_private_ips,
        reserved_peers,
    }: DsnArgs,
    readers_and_pieces: &Arc<Mutex<Option<ReadersAndPieces>>>,
) -> Result<
    (
        Node,
        NodeRunner<FarmerProviderStorage<ParityDbProviderStorage>>,
        LimitedSizeParityDbStore,
    ),
    anyhow::Error,
> {
    let weak_readers_and_pieces = Arc::downgrade(readers_and_pieces);

    let record_cache_db_path = base_path.join("records_cache_db").into_boxed_path();
    let provider_cache_db_path = base_path.join("provider_cache_db").into_boxed_path();
    let provider_cache_size =
        record_cache_size.saturating_mul(NonZeroUsize::new(10).expect("10 > 0")); // TODO: add proper value

    info!(
        ?record_cache_db_path,
        ?record_cache_size,
        ?provider_cache_db_path,
        ?provider_cache_size,
        "Record cache DB configured."
    );

    let handle = Handle::current();
    let default_config = Config::default();
    let peer_id = peer_id(&keypair);

    let db_provider_storage =
        ParityDbProviderStorage::new(&provider_cache_db_path, provider_cache_size, peer_id)
            .map_err(|err| anyhow::anyhow!(err.to_string()))?;

    let farmer_provider_storage =
        FarmerProviderStorage::new(peer_id, readers_and_pieces.clone(), db_provider_storage);

    //TODO: rename CLI parameters
    let piece_storage = ParityDbStore::new(&record_cache_db_path)
        .map_err(|err| anyhow::anyhow!(err.to_string()))?;
    let wrapped_piece_storage =
        LimitedSizeParityDbStore::new(piece_storage.clone(), record_cache_size, peer_id);

    let config = Config {
        reserved_peers,
        keypair,
        listen_on,
        allow_non_global_addresses_in_dht: !disable_private_ips,
        networking_parameters_registry: BootstrappedNetworkingParameters::new(bootstrap_nodes)
            .boxed(),
        request_response_protocols: vec![PieceByHashRequestHandler::create(move |req| {
            let result = {
                debug!(piece_index_hash = ?req.piece_index_hash, "Piece request received. Trying cache...");
                let multihash = req.piece_index_hash.to_multihash();

                let piece_from_cache = piece_storage.get(&multihash.into());

                if piece_from_cache.is_some() {
                    piece_from_cache
                } else {
                    debug!(piece_index_hash = ?req.piece_index_hash, "No piece in the cache. Trying archival storage...");

                    let (mut reader, piece_details) = {
                        let readers_and_pieces = match weak_readers_and_pieces.upgrade() {
                            Some(readers_and_pieces) => readers_and_pieces,
                            None => {
                                debug!("A readers and pieces are already dropped");
                                return None;
                            }
                        };
                        let readers_and_pieces = readers_and_pieces.lock();
                        let readers_and_pieces = match readers_and_pieces.as_ref() {
                            Some(readers_and_pieces) => readers_and_pieces,
                            None => {
                                debug!(
                                    ?req.piece_index_hash,
                                    "Readers and pieces are not initialized yet"
                                );
                                return None;
                            }
                        };
                        let piece_details = match readers_and_pieces
                            .pieces
                            .get(&req.piece_index_hash)
                            .copied()
                        {
                            Some(piece_details) => piece_details,
                            None => {
                                trace!(
                                    ?req.piece_index_hash,
                                    "Piece is not stored in any of the local plots"
                                );
                                return None;
                            }
                        };
                        let reader = readers_and_pieces
                            .readers
                            .get(piece_details.plot_offset)
                            .cloned()
                            .expect("Offsets strictly correspond to existing plots; qed");
                        (reader, piece_details)
                    };

                    let handle = handle.clone();
                    tokio::task::block_in_place(move || {
                        handle.block_on(
                            reader
                                .read_piece(piece_details.sector_index, piece_details.piece_offset),
                        )
                    })
                }
            };

            Some(PieceByHashResponse { piece: result })
        })],
        provider_storage: farmer_provider_storage,
        ..default_config
    };

    create(config)
        .await
        .map(|(node, node_runner)| (node, node_runner, wrapped_piece_storage))
        .map_err(Into::into)
}

/// Start processing announcements received by the network node, returns handle that will stop
/// processing on drop.
pub(crate) fn start_announcements_processor(
    node: Node,
<<<<<<< HEAD
    piece_storage: Arc<tokio::sync::Mutex<LimitedSizeParityDbKVStore>>,
    weak_readers_and_pieces: Weak<Mutex<Option<ReadersAndPieces>>>,
=======
    piece_storage: LimitedSizeParityDbStore,
>>>>>>> fc29a0cb
) -> io::Result<HandlerId> {
    let (provider_records_sender, mut provider_records_receiver) =
        mpsc::channel(MAX_CONCURRENT_ANNOUNCEMENTS_QUEUE);

    let handler_id = node.on_announcement(Arc::new({
        let provider_records_sender = Mutex::new(provider_records_sender);

        move |record| {
            if let Err(error) = provider_records_sender.lock().try_send(record.clone()) {
                if error.is_disconnected() {
                    // Receiver exited, nothing left to be done
                    return;
                }
                let record = error.into_inner();
                warn!(
                    ?record.key,
                    ?record.provider,
                    "Failed to add provider record to the channel."
                );
            };
        }
    }));

    let handle = Handle::current();
    let span = Span::current();
    let mut provider_record_processor = FarmerProviderRecordProcessor::new(
        node,
        piece_storage,
        weak_readers_and_pieces.clone(),
        MAX_CONCURRENT_ANNOUNCEMENTS_PROCESSING,
    );

    // We are working with database internally, better to run in a separate thread
    thread::Builder::new()
        .name("ann-processor".to_string())
        .spawn(move || {
            let processor_fut = async {
                while let Some(provider_record) = provider_records_receiver.next().await {
                    if weak_readers_and_pieces.upgrade().is_none() {
                        // `ReadersAndPieces` was dropped, nothing left to be done
                        return;
                    }
                    provider_record_processor
                        .process_provider_record(provider_record)
                        .await;
                }
            };

            handle.block_on(processor_fut.instrument(span));
        })?;

    Ok(handler_id)
}

// TODO: This should probably moved into the library
pub(crate) struct FarmerProviderRecordProcessor<PS> {
    node: Node,
    piece_storage: Arc<tokio::sync::Mutex<PS>>,
    weak_readers_and_pieces: Weak<Mutex<Option<ReadersAndPieces>>>,
    semaphore: Arc<Semaphore>,
}

impl<PS> FarmerProviderRecordProcessor<PS>
where
    PS: PieceStorage + Send + 'static,
{
    pub fn new(
        node: Node,
        piece_storage: Arc<tokio::sync::Mutex<PS>>,
        weak_readers_and_pieces: Weak<Mutex<Option<ReadersAndPieces>>>,
        max_concurrent_announcements: NonZeroUsize,
    ) -> Self {
        let semaphore = Arc::new(Semaphore::new(max_concurrent_announcements.get()));
        Self {
            node,
            piece_storage,
            weak_readers_and_pieces,
            semaphore,
        }
    }

    pub async fn process_provider_record(&mut self, provider_record: ProviderRecord) {
        trace!(?provider_record.key, "Starting processing provider record...");

        let multihash = match Multihash::from_bytes(provider_record.key.as_ref()) {
            Ok(multihash) => multihash,
            Err(error) => {
                trace!(
                    ?provider_record.key,
                    %error,
                    "Record is not a correct multihash, ignoring"
                );
                return;
            }
        };

        if multihash.code() != u64::from(MultihashCode::PieceIndexHash) {
            trace!(
                ?provider_record.key,
                code = %multihash.code(),
                "Record is not a piece, ignoring"
            );
            return;
        }

        let piece_index_hash =
            Blake2b256Hash::try_from(&multihash.digest()[..BLAKE2B_256_HASH_SIZE])
                .expect(
                    "Multihash has 64-byte digest, which is sufficient for 32-byte Blake2b \
                    hash; qed",
                )
                .into();

        if let Some(readers_and_pieces) = self.weak_readers_and_pieces.upgrade() {
            if let Some(readers_and_pieces) = readers_and_pieces.lock().as_ref() {
                if readers_and_pieces.pieces.contains_key(&piece_index_hash) {
                    // Piece is already plotted, hence it was also already announced
                    return;
                }
            }
        } else {
            // `ReadersAndPieces` was dropped, nothing left to be done
            return;
        }

        let Ok(permit) = self.semaphore.clone().acquire_owned().await else {
            return;
        };

        let node = self.node.clone();
        let piece_storage = Arc::clone(&self.piece_storage);

        tokio::spawn(async move {
            {
                let piece_storage = piece_storage.lock().await;

                if !piece_storage.should_include_in_storage(&provider_record.key) {
                    return;
                }

                if piece_storage.get_piece(&provider_record.key).is_some() {
                    trace!(key=?provider_record.key, "Skipped processing local piece...");
                    return;
                }

                // TODO: Store local intent to cache a piece such that we don't try to pull the same piece again
            }

            if let Some(piece) =
                get_piece_from_announcer(&node, piece_index_hash, provider_record.provider).await
            {
                {
                    let mut piece_storage = piece_storage.lock().await;

                    if !piece_storage.should_include_in_storage(&provider_record.key) {
                        return;
                    }

                    piece_storage.add_piece(provider_record.key.clone(), piece);
                }
                if let Err(error) =
                    announce_single_piece_index_hash_with_backoff(piece_index_hash, &node).await
                {
                    debug!(
                        ?error,
                        ?piece_index_hash,
                        "Announcing cached piece index hash failed"
                    );
                }
            }

            drop(permit);
        });
    }
}

async fn get_piece_from_announcer(
    node: &Node,
    piece_index_hash: PieceIndexHash,
    provider: PeerId,
) -> Option<Piece> {
    let request_result = node
        .send_generic_request(provider, PieceByHashRequest { piece_index_hash })
        .await;

    // TODO: Nothing guarantees that piece index hash is real, response must also return piece index
    //  that matches piece index hash and piece must be verified against blockchain after that
    match request_result {
        Ok(PieceByHashResponse { piece: Some(piece) }) => {
            trace!(
                %provider,
                ?piece_index_hash,
                "Piece request succeeded."
            );

            return Some(piece);
        }
        Ok(PieceByHashResponse { piece: None }) => {
            debug!(
                %provider,
                ?piece_index_hash,
                "Provider returned no piece right after announcement."
            );
        }
        Err(error) => {
            warn!(
                %provider,
                ?piece_index_hash,
                ?error,
                "Piece request to announcer provider failed."
            );
        }
    }

    None
}

/// Defines persistent piece storage interface.
pub trait PieceStorage: Sync + Send + 'static {
    /// Check whether key should be inserted into the storage with current storage size and
    /// key-to-peer-id distance.
    fn should_include_in_storage(&self, key: &Key) -> bool;

    /// Add piece to the storage.
    fn add_piece(&mut self, key: Key, piece: Piece);

    /// Get piece from the storage.
    fn get_piece(&self, key: &Key) -> Option<Piece>;
}<|MERGE_RESOLUTION|>--- conflicted
+++ resolved
@@ -168,12 +168,8 @@
 /// processing on drop.
 pub(crate) fn start_announcements_processor(
     node: Node,
-<<<<<<< HEAD
-    piece_storage: Arc<tokio::sync::Mutex<LimitedSizeParityDbKVStore>>,
+    piece_storage: Arc<tokio::sync::Mutex<LimitedSizeParityDbStore>>,
     weak_readers_and_pieces: Weak<Mutex<Option<ReadersAndPieces>>>,
-=======
-    piece_storage: LimitedSizeParityDbStore,
->>>>>>> fc29a0cb
 ) -> io::Result<HandlerId> {
     let (provider_records_sender, mut provider_records_receiver) =
         mpsc::channel(MAX_CONCURRENT_ANNOUNCEMENTS_QUEUE);
