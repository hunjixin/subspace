// Copyright (C) 2021 Subspace Labs, Inc.
// SPDX-License-Identifier: GPL-3.0-or-later

// This program is free software: you can redistribute it and/or modify
// it under the terms of the GNU General Public License as published by
// the Free Software Foundation, either version 3 of the License, or
// (at your option) any later version.

// This program is distributed in the hope that it will be useful,
// but WITHOUT ANY WARRANTY; without even the implied warranty of
// MERCHANTABILITY or FITNESS FOR A PARTICULAR PURPOSE. See the
// GNU General Public License for more details.

// You should have received a copy of the GNU General Public License
// along with this program. If not, see <https://www.gnu.org/licenses/>.

//! Subspace chain configurations.

use crate::chain_spec_utils::{chain_spec_properties, get_account_id_from_seed};
use crate::domain::auto_id_chain_spec;
use crate::domain::cli::{GenesisDomain, SpecId};
use crate::domain::evm_chain_spec::{self};
use sc_chain_spec::GenericChainSpec;
use sc_service::ChainType;
use sc_subspace_chain_specs::{DEVNET_CHAIN_SPEC, GEMINI_3H_CHAIN_SPEC};
use sc_telemetry::TelemetryEndpoints;
use sp_consensus_subspace::FarmerPublicKey;
use sp_core::crypto::{Ss58Codec, UncheckedFrom};
use sp_domains::PermissionedActionAllowedBy;
use sp_runtime::Percent;
use std::marker::PhantomData;
use std::num::NonZeroU32;
use subspace_core_primitives::PotKey;
use subspace_runtime::{
    AllowAuthoringBy, BalancesConfig, DomainsConfig, EnableRewardsAt, MaxDomainBlockSize,
    MaxDomainBlockWeight, RewardsConfig, RuntimeConfigsConfig, RuntimeGenesisConfig,
    SubspaceConfig, SudoConfig, SystemConfig, VestingConfig, MILLISECS_PER_BLOCK, WASM_BINARY,
};
use subspace_runtime_primitives::{AccountId, Balance, BlockNumber, SSC};

const SUBSPACE_TELEMETRY_URL: &str = "wss://telemetry.subspace.network/submit/";

/// List of accounts which should receive token grants, amounts are specified in SSC.
const TOKEN_GRANTS: &[(&str, u128)] = &[
    (
        "5Dns1SVEeDqnbSm2fVUqHJPCvQFXHVsgiw28uMBwmuaoKFYi",
        2_000_000,
    ),
    (
        "5DxtHHQL9JGapWCQARYUAWj4yDcwuhg9Hsk5AjhEzuzonVyE",
        1_000_000,
    ),
    ("5EHhw9xuQNdwieUkNoucq2YcateoMVJQdN8EZtmRy3roQkVK", 69_427),
    ("5GBWVfJ253YWVPHzWDTos1nzYZpa9TemP7FpQT9RnxaFN6Sz", 167_708),
    ("5F9tEPid88uAuGbjpyegwkrGdkXXtaQ9sGSWEnYrfVCUCsen", 111_111),
    ("5DkJFCv3cTBsH5y1eFT94DXMxQ3EmVzYojEA88o56mmTKnMp", 244_444),
    ("5G23o1yxWgVNQJuL4Y9UaCftAFvLuMPCRe7BCARxCohjoHc9", 174_994),
    ("5D9pNnGCiZ9UqhBQn5n71WFVaRLvZ7znsMvcZ7PHno4zsiYa", 337_500),
    ("5H2Kq1qWrisf7aXUvdGrQB9j9zhiGt6MdaGSSBpFCwynBT9p", 13_834),
    ("5Ci12WM1YqPjSAMNubucNejuSqwChfRSKDpFfFhtshomNSG1", 250_000),
    ("5FAS1mdyp1yomAzJaJ74ZgJbzicQmZ8ajRyxPZ2x4wseGkY2", 104_175),
    ("5E4vk2Ant4y6KiKoGMezrhhFwSanspjh8Fxa9HmWmjWrFyry", 66_700),
    ("5GsCx12U1zMu7bMZHXjb1rhMFR8YK9VUj6hQHWyaw1ReYt8D", 33_333),
    ("5F72mz79TjkWQEjuefPCMabFarGVLvW4haPTYsrzewxrbuD7", 12_222),
    ("5Fn9BF7pyiefhAwanXFyW4T5sXNQGJ9kzLAR1DpF8iYmc7aw", 6_667),
    ("5CdMyLvrxdTNTVZYAgN9NCQbNmwYW32vojsBZZfkEcxYbjUR", 33_333),
    ("5Fgjk1nMYCEcoP9QvjMDVzDjBzJfo5X2ZssSbWn5PesfyPJh", 100_000),
    ("5CUutLkRAMr14dsqFzRFgByD6gv9U8iqL67CZ7huxXtoXKdB", 22_222),
    ("5EqPLjjBob7Y6FCUMKMPfgQyb2BZ8y2CcNVQrZ5wSF3aDpTX", 3_333),
    ("5HKZUKYjQQ8H47z1HchLgLWZ8EfguFDDqh2KJqxBLoUggtCp", 9_167),
    ("5D7E29Ut5P5RDczpakVSVvTV3vEh6v5B3oofEzcJ2xKUks78", 12_473),
    ("5DRUS33oYrkPjM8SpLDKPiNG8R4sHvvZ8R2QZTcSgSCByjyR", 17_778),
    ("5H6d5Wh5tmbrksPbHyoaonYCF7u71YuBRL7e8a8mHsphxxbT", 10_417),
    ("5CXYUjQv42aYhbdCL98QgKP82RyxPGEvHJZw9yBEJ5CE53um", 100_000),
    ("5FsxXZCHHcRUhek6whnEMkgXuumeWVVn8SFeUVhGNGdKzq6e", 9_583),
    ("5GhHwuJoK1b7uUg5oi8qUXxWHdfgzv6P5CQSdJ3ffrnPRgKM", 567_378),
    ("5DydwBX2uLjnVKjg1zAWS3z27ukbr99PiXteQSg96bb1k6p7", 190_000),
    ("5FND87MkPEVvwMP3sq88n1MFxHuLDrHkBdCNeuc23ibjHME4", 288_889),
    ("5G4BCrTj6xZHkTwFtPmK4sjNEXc8w12ZjLLU8awsb5CDBz4d", 260_000),
    ("5GW7F86K47JArVGB5eSoUHoA9WADAxwts7P9yicAmQnf6cmK", 137_500),
    ("5DXfPcXUcP4BG8LBSkJDrfFNApxjWySR6ARfgh3v27hdYr5S", 440_000),
    ("5CXSdDJgzRTj54f9raHN2Z5BNPSMa2ETjqCTUmpaw3ECmwm4", 330_000),
    ("5DqKxL7bQregQmUfFgzTMfRKY4DSvA1KgHuurZWYmxYSCmjY", 200_000),
    ("5CfixiS93yTwHQbzzfn8P2tMxhKXdTx7Jam9htsD7XtiMFtn", 27_800),
    ("5FZe9YzXeEXe7sK5xLR8yCmbU8bPJDTZpNpNbToKvSJBUiEo", 18_067),
    ("5FZwEgsvZz1vpeH7UsskmNmTpbfXvAcojjgVfShgbRqgC1nx", 27_800),
    ("5EqBwtqrCV427xCtTsxnb9X2Qay39pYmKNk9wD9Kd62jLS97", 75_000),
];

/// Additional subspace specific genesis parameters.
struct GenesisParams {
    enable_rewards_at: EnableRewardsAt<BlockNumber>,
    allow_authoring_by: AllowAuthoringBy,
    pot_slot_iterations: NonZeroU32,
    enable_domains: bool,
    enable_dynamic_cost_of_storage: bool,
    enable_balance_transfers: bool,
    enable_non_root_calls: bool,
    confirmation_depth_k: u32,
    rewards_config: RewardsConfig,
}

struct GenesisDomainParams {
    permissioned_action_allowed_by: PermissionedActionAllowedBy<AccountId>,
    genesis_domains: Vec<GenesisDomain>,
}

pub fn gemini_3h_compiled() -> Result<GenericChainSpec<RuntimeGenesisConfig>, String> {
    Ok(GenericChainSpec::builder(
        WASM_BINARY.ok_or_else(|| "Wasm binary must be built for Gemini".to_string())?,
        None,
    )
    .with_name("Subspace Gemini 3h")
    // ID
    .with_id("subspace_gemini_3h")
    .with_chain_type(ChainType::Custom("Subspace Gemini 3h".to_string()))
    .with_telemetry_endpoints(
        TelemetryEndpoints::new(vec![(SUBSPACE_TELEMETRY_URL.into(), 1)])
            .map_err(|error| error.to_string())?,
    )
    .with_protocol_id("subspace-gemini-3h")
    .with_properties({
        let mut properties = chain_spec_properties();
        properties.insert(
            "potExternalEntropy".to_string(),
            serde_json::to_value(None::<PotKey>).expect("Serialization is infallible; qed"),
        );
        properties
    })
    .with_genesis_config({
        let sudo_account =
            AccountId::from_ss58check("5DNwQTHfARgKoa2NdiUM51ZUow7ve5xG9S2yYdSbVQcnYxBA")
                .expect("Wrong root account address");

        let mut balances = vec![(sudo_account.clone(), 1_000 * SSC)];
        let vesting_schedules = TOKEN_GRANTS
            .iter()
            .flat_map(|&(account_address, amount)| {
                let account_id = AccountId::from_ss58check(account_address)
                    .expect("Wrong vesting account address");
                let amount: Balance = amount * SSC;

                // TODO: Adjust start block to real value before mainnet launch
                let start_block = 100_000_000;
                let one_month_in_blocks =
                    u32::try_from(3600 * 24 * 30 * MILLISECS_PER_BLOCK / 1000)
                        .expect("One month of blocks always fits in u32; qed");

                // Add balance so it can be locked
                balances.push((account_id.clone(), amount));

<<<<<<< HEAD
                [
                    // 1/4 of tokens are released after 1 year.
                    (
                        account_id.clone(),
                        start_block,
                        one_month_in_blocks * 12,
                        1,
                        amount / 4,
                    ),
                    // 1/48 of tokens are released every month after that for 3 more years.
                    (
                        account_id,
                        start_block + one_month_in_blocks * 12,
                        one_month_in_blocks,
                        36,
                        amount / 48,
                    ),
                ]
            })
            .collect::<Vec<_>>();
        patch_domain_runtime_version(
            serde_json::to_value(subspace_genesis_config(
                SpecId::Gemini,
=======
                    [
                        // 1/4 of tokens are released after 1 year.
                        (
                            account_id.clone(),
                            start_block,
                            one_month_in_blocks * 12,
                            1,
                            amount / 4,
                        ),
                        // 1/48 of tokens are released every month after that for 3 more years.
                        (
                            account_id,
                            start_block + one_month_in_blocks * 12,
                            one_month_in_blocks,
                            36,
                            amount / 48,
                        ),
                    ]
                })
                .collect::<Vec<_>>();
            subspace_genesis_config(
>>>>>>> 8c1280c8
                sudo_account.clone(),
                balances,
                vesting_schedules,
                GenesisParams {
                    enable_rewards_at: EnableRewardsAt::Manually,
                    allow_authoring_by: AllowAuthoringBy::RootFarmer(
                        FarmerPublicKey::unchecked_from(hex_literal::hex!(
                            "8aecbcf0b404590ddddc01ebacb205a562d12fdb5c2aa6a4035c1a20f23c9515"
                        )),
                    ),
                    // TODO: Adjust once we bench PoT on faster hardware
                    // About 1s on 6.0 GHz Raptor Lake CPU (14900K)
                    pot_slot_iterations: NonZeroU32::new(200_032_000).expect("Not zero; qed"),
                    enable_domains: false,
                    enable_dynamic_cost_of_storage: false,
                    enable_balance_transfers: true,
                    enable_non_root_calls: false,
                    // TODO: Proper value here
                    confirmation_depth_k: 100,
                    // TODO: Proper value here
                    rewards_config: RewardsConfig {
                        remaining_issuance: 1_000_000_000 * SSC,
                        proposer_subsidy_points: Default::default(),
                        voter_subsidy_points: Default::default(),
                    },
                },
                GenesisDomainParams {
                    permissioned_action_allowed_by: PermissionedActionAllowedBy::Accounts(vec![
                        sudo_account.clone(),
                    ]),
                    genesis_domains: vec![evm_chain_spec::get_genesis_domain(
                        SpecId::Gemini,
                        sudo_account,
                    )],
                },
            )?)
            .map_err(|error| format!("Failed to serialize genesis config: {error}"))?,
        )
    })
    .build())
}

pub fn gemini_3h_config() -> Result<GenericChainSpec<RuntimeGenesisConfig>, String> {
    GenericChainSpec::from_json_bytes(GEMINI_3H_CHAIN_SPEC.as_bytes())
}

pub fn devnet_config() -> Result<GenericChainSpec<RuntimeGenesisConfig>, String> {
    GenericChainSpec::from_json_bytes(DEVNET_CHAIN_SPEC.as_bytes())
}

pub fn devnet_config_compiled() -> Result<GenericChainSpec<RuntimeGenesisConfig>, String> {
    Ok(GenericChainSpec::builder(
        WASM_BINARY.ok_or_else(|| "Wasm binary must be built for Devnet".to_string())?,
        None,
    )
    .with_name("Subspace Dev network")
    .with_id("subspace_devnet")
    .with_chain_type(ChainType::Custom("Testnet".to_string()))
    .with_telemetry_endpoints(
        TelemetryEndpoints::new(vec![(SUBSPACE_TELEMETRY_URL.into(), 1)])
            .map_err(|error| error.to_string())?,
    )
    .with_protocol_id("subspace-devnet")
    .with_properties({
        let mut properties = chain_spec_properties();
        properties.insert(
            "potExternalEntropy".to_string(),
            serde_json::to_value(None::<PotKey>).expect("Serialization is infallible; qed"),
        );
        properties
    })
    .with_genesis_config({
        let sudo_account =
            AccountId::from_ss58check("5CXTmJEusve5ixyJufqHThmy4qUrrm6FyLCR7QfE4bbyMTNC")
                .expect("Wrong root account address");

        let mut balances = vec![(sudo_account.clone(), Balance::MAX / 2)];
        let vesting_schedules = TOKEN_GRANTS
            .iter()
            .flat_map(|&(account_address, amount)| {
                let account_id = AccountId::from_ss58check(account_address)
                    .expect("Wrong vesting account address");
                let amount: Balance = amount * SSC;

                // TODO: Adjust start block to real value before mainnet launch
                let start_block = 100_000_000;
                let one_month_in_blocks =
                    u32::try_from(3600 * 24 * 30 * MILLISECS_PER_BLOCK / 1000)
                        .expect("One month of blocks always fits in u32; qed");

                // Add balance so it can be locked
                balances.push((account_id.clone(), amount));

<<<<<<< HEAD
                [
                    // 1/4 of tokens are released after 1 year.
                    (
                        account_id.clone(),
                        start_block,
                        one_month_in_blocks * 12,
                        1,
                        amount / 4,
                    ),
                    // 1/48 of tokens are released every month after that for 3 more years.
                    (
                        account_id,
                        start_block + one_month_in_blocks * 12,
                        one_month_in_blocks,
                        36,
                        amount / 48,
                    ),
                ]
            })
            .collect::<Vec<_>>();
        patch_domain_runtime_version(
            serde_json::to_value(subspace_genesis_config(
                SpecId::DevNet,
=======
                    [
                        // 1/4 of tokens are released after 1 year.
                        (
                            account_id.clone(),
                            start_block,
                            one_month_in_blocks * 12,
                            1,
                            amount / 4,
                        ),
                        // 1/48 of tokens are released every month after that for 3 more years.
                        (
                            account_id,
                            start_block + one_month_in_blocks * 12,
                            one_month_in_blocks,
                            36,
                            amount / 48,
                        ),
                    ]
                })
                .collect::<Vec<_>>();
            subspace_genesis_config(
>>>>>>> 8c1280c8
                sudo_account.clone(),
                balances,
                vesting_schedules,
                GenesisParams {
                    enable_rewards_at: EnableRewardsAt::Manually,
                    allow_authoring_by: AllowAuthoringBy::FirstFarmer,
                    pot_slot_iterations: NonZeroU32::new(150_000_000).expect("Not zero; qed"),
                    enable_domains: true,
                    enable_dynamic_cost_of_storage: false,
                    enable_balance_transfers: true,
                    enable_non_root_calls: false,
                    // TODO: Proper value here
                    confirmation_depth_k: 100,
                    // TODO: Proper value here
                    rewards_config: RewardsConfig {
                        remaining_issuance: 1_000_000_000 * SSC,
                        proposer_subsidy_points: Default::default(),
                        voter_subsidy_points: Default::default(),
                    },
                },
                GenesisDomainParams {
                    permissioned_action_allowed_by: PermissionedActionAllowedBy::Accounts(vec![
                        sudo_account.clone(),
                    ]),
                    genesis_domains: vec![auto_id_chain_spec::get_genesis_domain(
                        SpecId::DevNet,
                        sudo_account,
                    )],
                },
            )?)
            .map_err(|error| format!("Failed to serialize genesis config: {error}"))?,
        )
    })
    .build())
}

pub fn dev_config() -> Result<GenericChainSpec<RuntimeGenesisConfig>, String> {
    let wasm_binary = WASM_BINARY.ok_or_else(|| "Development wasm not available".to_string())?;

    Ok(GenericChainSpec::builder(wasm_binary, None)
        .with_name("Subspace development")
        .with_id("subspace_dev")
        .with_chain_type(ChainType::Development)
        .with_properties({
            let mut properties = chain_spec_properties();
            properties.insert(
                "potExternalEntropy".to_string(),
                serde_json::to_value(None::<PotKey>).expect("Serialization is infallible; qed"),
            );
            properties
<<<<<<< HEAD
        })
        .with_genesis_config(patch_domain_runtime_version(
            serde_json::to_value(subspace_genesis_config(
                SpecId::Dev,
=======
        }),
        // Extensions
        NoExtension::None,
        // Code
        WASM_BINARY.expect("Wasm binary must be built for Devnet"),
    ))
}

pub fn dev_config() -> Result<GenericChainSpec<RuntimeGenesisConfig>, String> {
    let wasm_binary = WASM_BINARY.ok_or_else(|| "Development wasm not available".to_string())?;

    // TODO: Migrate once https://github.com/paritytech/polkadot-sdk/issues/2963 is un-broken
    #[allow(deprecated)]
    Ok(GenericChainSpec::from_genesis(
        // Name
        "Subspace development",
        // ID
        "subspace_dev",
        ChainType::Development,
        || {
            let sudo_account = get_account_id_from_seed("Alice");
            subspace_genesis_config(
>>>>>>> 8c1280c8
                // Sudo account
                sudo_account.clone(),
                // Pre-funded accounts
                vec![
                    (sudo_account.clone(), Balance::MAX / 2),
                    (get_account_id_from_seed("Bob"), 1_000 * SSC),
                    (get_account_id_from_seed("Alice//stash"), 1_000 * SSC),
                    (get_account_id_from_seed("Bob//stash"), 1_000 * SSC),
                ],
                vec![],
                GenesisParams {
                    enable_rewards_at: EnableRewardsAt::Manually,
                    allow_authoring_by: AllowAuthoringBy::Anyone,
                    pot_slot_iterations: NonZeroU32::new(100_000_000).expect("Not zero; qed"),
                    enable_domains: true,
                    enable_dynamic_cost_of_storage: false,
                    enable_balance_transfers: true,
                    enable_non_root_calls: true,
                    confirmation_depth_k: 5,
                    rewards_config: RewardsConfig {
                        remaining_issuance: 1_000_000 * SSC,
                        proposer_subsidy_points: Default::default(),
                        voter_subsidy_points: Default::default(),
                    },
                },
                GenesisDomainParams {
                    permissioned_action_allowed_by: PermissionedActionAllowedBy::Accounts(vec![
                        sudo_account.clone(),
                    ]),
                    genesis_domains: vec![
                        auto_id_chain_spec::get_genesis_domain(SpecId::Dev, sudo_account.clone()),
                        evm_chain_spec::get_genesis_domain(SpecId::Dev, sudo_account),
                    ],
                },
            )?)
            .map_err(|error| format!("Failed to serialize genesis config: {error}"))?,
        ))
        .build())
}

/// Configure initial storage state for FRAME modules.
fn subspace_genesis_config(
    sudo_account: AccountId,
    balances: Vec<(AccountId, Balance)>,
    // who, start, period, period_count, per_period
    vesting: Vec<(AccountId, BlockNumber, BlockNumber, u32, Balance)>,
    genesis_params: GenesisParams,
    genesis_domain_params: GenesisDomainParams,
) -> Result<RuntimeGenesisConfig, String> {
    let GenesisParams {
        enable_rewards_at,
        allow_authoring_by,
        pot_slot_iterations,
        enable_domains,
        enable_dynamic_cost_of_storage,
        enable_balance_transfers,
        enable_non_root_calls,
        confirmation_depth_k,
        rewards_config,
    } = genesis_params;

<<<<<<< HEAD
    let raw_genesis_storage = {
        let domain_chain_spec = match spec_id {
            SpecId::Dev => evm_chain_spec::development_config(
                evm_chain_spec::get_testnet_genesis_by_spec_id(spec_id),
            )?,
            SpecId::Gemini => evm_chain_spec::gemini_3h_config(
                evm_chain_spec::get_testnet_genesis_by_spec_id(spec_id),
            )?,
            SpecId::DevNet => evm_chain_spec::devnet_config(
                evm_chain_spec::get_testnet_genesis_by_spec_id(spec_id),
            )?,
        };
        let storage = domain_chain_spec
            .build_storage()
            .expect("Failed to build genesis storage from genesis runtime config");
        let raw_genesis = RawGenesis::from_storage(storage);
        raw_genesis.encode()
=======
    let genesis_domains = if enable_domains {
        genesis_domain_params
            .genesis_domains
            .into_iter()
            .map(|genesis_domain| {
                sp_domains::GenesisDomain {
                    runtime_name: genesis_domain.runtime_name,
                    runtime_type: genesis_domain.runtime_type,
                    runtime_version: genesis_domain.runtime_version,
                    raw_genesis_storage: genesis_domain.raw_genesis,

                    // Domain config, mainly for placeholder the concrete value TBD
                    owner_account_id: sudo_account.clone(),
                    domain_name: genesis_domain.domain_name,
                    max_block_size: MaxDomainBlockSize::get(),
                    max_block_weight: MaxDomainBlockWeight::get(),
                    bundle_slot_probability: (1, 1),
                    target_bundles_per_block: 10,
                    operator_allow_list: genesis_domain.operator_allow_list.clone(),
                    signing_key: genesis_domain.operator_signing_key.clone(),
                    nomination_tax: Percent::from_percent(5),
                    minimum_nominator_stake: 100 * SSC,
                    initial_balances: genesis_domain.initial_balances,
                }
            })
            .collect()
    } else {
        vec![]
>>>>>>> 8c1280c8
    };

    Ok(RuntimeGenesisConfig {
        system: SystemConfig::default(),
        balances: BalancesConfig { balances },
        transaction_payment: Default::default(),
        sudo: SudoConfig {
            // Assign network admin rights.
            key: Some(sudo_account.clone()),
        },
        subspace: SubspaceConfig {
            enable_rewards_at,
            allow_authoring_by,
            pot_slot_iterations,
            phantom: PhantomData,
        },
        rewards: rewards_config,
        vesting: VestingConfig { vesting },
        runtime_configs: RuntimeConfigsConfig {
            enable_domains,
            enable_dynamic_cost_of_storage,
            enable_balance_transfers,
            enable_non_root_calls,
            confirmation_depth_k,
        },
        domains: DomainsConfig {
            permissioned_action_allowed_by: enable_domains
                .then_some(genesis_domain_params.permissioned_action_allowed_by),
            genesis_domains,
        },
    })
}

// TODO: Workaround for https://github.com/paritytech/polkadot-sdk/issues/4001
fn patch_domain_runtime_version(mut genesis_config: serde_json::Value) -> serde_json::Value {
    let Some(runtime_version) = genesis_config
        .get_mut("domains")
        .and_then(|domains| domains.get_mut("genesisDomain"))
        .and_then(|genesis_domain| genesis_domain.get_mut("runtime_version"))
    else {
        return genesis_config;
    };

    if let Some(spec_name) = runtime_version.get_mut("specName") {
        if let Some(spec_name_bytes) = spec_name
            .as_str()
            .map(|spec_name| spec_name.as_bytes().to_vec())
        {
            *spec_name = serde_json::to_value(spec_name_bytes)
                .expect("Bytes serialization doesn't fail; qed");
        }
    }

    if let Some(impl_name) = runtime_version.get_mut("implName") {
        if let Some(impl_name_bytes) = impl_name
            .as_str()
            .map(|impl_name| impl_name.as_bytes().to_vec())
        {
            *impl_name = serde_json::to_value(impl_name_bytes)
                .expect("Bytes serialization doesn't fail; qed");
        }
    }

    genesis_config
}<|MERGE_RESOLUTION|>--- conflicted
+++ resolved
@@ -149,7 +149,6 @@
                 // Add balance so it can be locked
                 balances.push((account_id.clone(), amount));
 
-<<<<<<< HEAD
                 [
                     // 1/4 of tokens are released after 1 year.
                     (
@@ -172,30 +171,6 @@
             .collect::<Vec<_>>();
         patch_domain_runtime_version(
             serde_json::to_value(subspace_genesis_config(
-                SpecId::Gemini,
-=======
-                    [
-                        // 1/4 of tokens are released after 1 year.
-                        (
-                            account_id.clone(),
-                            start_block,
-                            one_month_in_blocks * 12,
-                            1,
-                            amount / 4,
-                        ),
-                        // 1/48 of tokens are released every month after that for 3 more years.
-                        (
-                            account_id,
-                            start_block + one_month_in_blocks * 12,
-                            one_month_in_blocks,
-                            36,
-                            amount / 48,
-                        ),
-                    ]
-                })
-                .collect::<Vec<_>>();
-            subspace_genesis_config(
->>>>>>> 8c1280c8
                 sudo_account.clone(),
                 balances,
                 vesting_schedules,
@@ -229,7 +204,7 @@
                     genesis_domains: vec![evm_chain_spec::get_genesis_domain(
                         SpecId::Gemini,
                         sudo_account,
-                    )],
+                    )?],
                 },
             )?)
             .map_err(|error| format!("Failed to serialize genesis config: {error}"))?,
@@ -289,7 +264,6 @@
                 // Add balance so it can be locked
                 balances.push((account_id.clone(), amount));
 
-<<<<<<< HEAD
                 [
                     // 1/4 of tokens are released after 1 year.
                     (
@@ -312,30 +286,6 @@
             .collect::<Vec<_>>();
         patch_domain_runtime_version(
             serde_json::to_value(subspace_genesis_config(
-                SpecId::DevNet,
-=======
-                    [
-                        // 1/4 of tokens are released after 1 year.
-                        (
-                            account_id.clone(),
-                            start_block,
-                            one_month_in_blocks * 12,
-                            1,
-                            amount / 4,
-                        ),
-                        // 1/48 of tokens are released every month after that for 3 more years.
-                        (
-                            account_id,
-                            start_block + one_month_in_blocks * 12,
-                            one_month_in_blocks,
-                            36,
-                            amount / 48,
-                        ),
-                    ]
-                })
-                .collect::<Vec<_>>();
-            subspace_genesis_config(
->>>>>>> 8c1280c8
                 sudo_account.clone(),
                 balances,
                 vesting_schedules,
@@ -374,6 +324,7 @@
 
 pub fn dev_config() -> Result<GenericChainSpec<RuntimeGenesisConfig>, String> {
     let wasm_binary = WASM_BINARY.ok_or_else(|| "Development wasm not available".to_string())?;
+    let sudo_account = get_account_id_from_seed("Alice");
 
     Ok(GenericChainSpec::builder(wasm_binary, None)
         .with_name("Subspace development")
@@ -386,35 +337,9 @@
                 serde_json::to_value(None::<PotKey>).expect("Serialization is infallible; qed"),
             );
             properties
-<<<<<<< HEAD
         })
         .with_genesis_config(patch_domain_runtime_version(
             serde_json::to_value(subspace_genesis_config(
-                SpecId::Dev,
-=======
-        }),
-        // Extensions
-        NoExtension::None,
-        // Code
-        WASM_BINARY.expect("Wasm binary must be built for Devnet"),
-    ))
-}
-
-pub fn dev_config() -> Result<GenericChainSpec<RuntimeGenesisConfig>, String> {
-    let wasm_binary = WASM_BINARY.ok_or_else(|| "Development wasm not available".to_string())?;
-
-    // TODO: Migrate once https://github.com/paritytech/polkadot-sdk/issues/2963 is un-broken
-    #[allow(deprecated)]
-    Ok(GenericChainSpec::from_genesis(
-        // Name
-        "Subspace development",
-        // ID
-        "subspace_dev",
-        ChainType::Development,
-        || {
-            let sudo_account = get_account_id_from_seed("Alice");
-            subspace_genesis_config(
->>>>>>> 8c1280c8
                 // Sudo account
                 sudo_account.clone(),
                 // Pre-funded accounts
@@ -446,7 +371,7 @@
                     ]),
                     genesis_domains: vec![
                         auto_id_chain_spec::get_genesis_domain(SpecId::Dev, sudo_account.clone()),
-                        evm_chain_spec::get_genesis_domain(SpecId::Dev, sudo_account),
+                        evm_chain_spec::get_genesis_domain(SpecId::Dev, sudo_account)?,
                     ],
                 },
             )?)
@@ -476,25 +401,6 @@
         rewards_config,
     } = genesis_params;
 
-<<<<<<< HEAD
-    let raw_genesis_storage = {
-        let domain_chain_spec = match spec_id {
-            SpecId::Dev => evm_chain_spec::development_config(
-                evm_chain_spec::get_testnet_genesis_by_spec_id(spec_id),
-            )?,
-            SpecId::Gemini => evm_chain_spec::gemini_3h_config(
-                evm_chain_spec::get_testnet_genesis_by_spec_id(spec_id),
-            )?,
-            SpecId::DevNet => evm_chain_spec::devnet_config(
-                evm_chain_spec::get_testnet_genesis_by_spec_id(spec_id),
-            )?,
-        };
-        let storage = domain_chain_spec
-            .build_storage()
-            .expect("Failed to build genesis storage from genesis runtime config");
-        let raw_genesis = RawGenesis::from_storage(storage);
-        raw_genesis.encode()
-=======
     let genesis_domains = if enable_domains {
         genesis_domain_params
             .genesis_domains
@@ -523,7 +429,6 @@
             .collect()
     } else {
         vec![]
->>>>>>> 8c1280c8
     };
 
     Ok(RuntimeGenesisConfig {
@@ -559,33 +464,39 @@
 
 // TODO: Workaround for https://github.com/paritytech/polkadot-sdk/issues/4001
 fn patch_domain_runtime_version(mut genesis_config: serde_json::Value) -> serde_json::Value {
-    let Some(runtime_version) = genesis_config
+    let Some(genesis_domains) = genesis_config
         .get_mut("domains")
-        .and_then(|domains| domains.get_mut("genesisDomain"))
-        .and_then(|genesis_domain| genesis_domain.get_mut("runtime_version"))
+        .and_then(|domains| domains.get_mut("genesisDomains"))
+        .and_then(|genesis_domains| genesis_domains.as_array_mut())
     else {
         return genesis_config;
     };
 
-    if let Some(spec_name) = runtime_version.get_mut("specName") {
-        if let Some(spec_name_bytes) = spec_name
-            .as_str()
-            .map(|spec_name| spec_name.as_bytes().to_vec())
-        {
-            *spec_name = serde_json::to_value(spec_name_bytes)
-                .expect("Bytes serialization doesn't fail; qed");
+    for genesis_domain in genesis_domains {
+        let Some(runtime_version) = genesis_domain.get_mut("runtime_version") else {
+            continue;
+        };
+
+        if let Some(spec_name) = runtime_version.get_mut("specName") {
+            if let Some(spec_name_bytes) = spec_name
+                .as_str()
+                .map(|spec_name| spec_name.as_bytes().to_vec())
+            {
+                *spec_name = serde_json::to_value(spec_name_bytes)
+                    .expect("Bytes serialization doesn't fail; qed");
+            }
+        }
+
+        if let Some(impl_name) = runtime_version.get_mut("implName") {
+            if let Some(impl_name_bytes) = impl_name
+                .as_str()
+                .map(|impl_name| impl_name.as_bytes().to_vec())
+            {
+                *impl_name = serde_json::to_value(impl_name_bytes)
+                    .expect("Bytes serialization doesn't fail; qed");
+            }
         }
     }
 
-    if let Some(impl_name) = runtime_version.get_mut("implName") {
-        if let Some(impl_name_bytes) = impl_name
-            .as_str()
-            .map(|impl_name| impl_name.as_bytes().to_vec())
-        {
-            *impl_name = serde_json::to_value(impl_name_bytes)
-                .expect("Bytes serialization doesn't fail; qed");
-        }
-    }
-
     genesis_config
 }