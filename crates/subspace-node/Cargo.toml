--- conflicted
+++ resolved
@@ -62,11 +62,8 @@
 sp-consensus-subspace = { version = "0.1.0", path = "../sp-consensus-subspace" }
 sp-core = { version = "21.0.0", git = "https://github.com/subspace/substrate", rev = "48c5ebae44b90d45863195b91e0e489eca670898" }
 sp-domains = { version = "0.1.0", path = "../sp-domains" }
-<<<<<<< HEAD
+sp-domain-digests = { version = "0.1.0", path = "../../domains/primitives/digests" }
 sp-io = { version = "23.0.0", git = "https://github.com/subspace/substrate", rev = "48c5ebae44b90d45863195b91e0e489eca670898" }
-=======
-sp-domain-digests = { version = "0.1.0", path = "../../domains/primitives/digests" }
->>>>>>> 8c494e42
 sp-messenger = { version = "0.1.0", path = "../../domains/primitives/messenger" }
 sp-runtime = { version = "24.0.0", git = "https://github.com/subspace/substrate", rev = "48c5ebae44b90d45863195b91e0e489eca670898" }
 sp-wasm-interface = { version = "14.0.0", git = "https://github.com/subspace/substrate", rev = "48c5ebae44b90d45863195b91e0e489eca670898" }
