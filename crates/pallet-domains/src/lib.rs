--- conflicted
+++ resolved
@@ -40,12 +40,8 @@
 use sp_domains::fraud_proof::FraudProof;
 use sp_domains::{DomainId, OpaqueBundle, OperatorId, OperatorPublicKey, RuntimeId};
 use sp_runtime::traits::{BlockNumberProvider, CheckedSub, One, Zero};
-<<<<<<< HEAD
 use sp_runtime::transaction_validity::{InvalidTransaction, TransactionValidityError};
-=======
-use sp_runtime::transaction_validity::TransactionValidityError;
 use sp_runtime::{RuntimeAppPublic, SaturatedConversion};
->>>>>>> 8cdff7d3
 use sp_std::vec::Vec;
 use subspace_core_primitives::U256;
 
@@ -80,16 +76,13 @@
 
 #[frame_support::pallet]
 mod pallet {
-<<<<<<< HEAD
+    // TODO: a complaint on `submit_bundle` call, revisit once new v2 features are complete.
+    #![allow(clippy::large_enum_variant)]
+
     use crate::block_tree::{
         execution_receipt_type, process_execution_receipt, DomainBlock, Error as BlockTreeError,
         ReceiptType,
     };
-=======
-    // TODO: a complaint on `submit_bundle` call, revisit once new v2 features are complete.
-    #![allow(clippy::large_enum_variant)]
-
->>>>>>> 8cdff7d3
     use crate::domain_registry::{
         do_instantiate_domain, DomainConfig, DomainObject, Error as DomainRegistryError,
     };
@@ -114,23 +107,16 @@
     use sp_core::H256;
     use sp_domains::fraud_proof::FraudProof;
     use sp_domains::transaction::InvalidTransactionCode;
-<<<<<<< HEAD
     use sp_domains::{
-        DomainId, ExtrinsicsRoot, GenesisDomain, OpaqueBundle, OperatorId, OperatorPublicKey,
-        ReceiptHash, RuntimeId, RuntimeType,
+        DomainId, ExtrinsicsRoot, GenesisDomain, OpaqueBundle, OperatorId, ReceiptHash, RuntimeId,
+        RuntimeType,
     };
-=======
-    use sp_domains::{DomainId, GenesisDomain, OpaqueBundle, OperatorId, RuntimeId, RuntimeType};
->>>>>>> 8cdff7d3
     use sp_runtime::traits::{
         AtLeast32BitUnsigned, BlockNumberProvider, Bounded, CheckEqual, CheckedAdd, MaybeDisplay,
         One, SimpleBitOps, Zero,
     };
-<<<<<<< HEAD
+    use sp_runtime::SaturatedConversion;
     use sp_std::collections::btree_set::BTreeSet;
-=======
-    use sp_runtime::SaturatedConversion;
->>>>>>> 8cdff7d3
     use sp_std::fmt::Debug;
     use sp_std::vec;
     use sp_std::vec::Vec;
@@ -400,24 +386,6 @@
 
     #[derive(TypeInfo, Encode, Decode, PalletError, Debug, PartialEq)]
     pub enum BundleError {
-<<<<<<< HEAD
-        /// The signer of bundle is unexpected.
-        UnexpectedSigner,
-        /// Invalid bundle signature.
-        BadSignature,
-        /// Invalid vrf proof.
-        BadVrfProof,
-        /// State of a system domain block is missing.
-        StateRootNotFound,
-        /// Invalid state root in the proof of election.
-        BadStateRoot,
-        /// The type of state root is not H256.
-        StateRootNotH256,
-        /// Invalid system bundle election solution.
-        BadElectionSolution,
-        /// An invalid execution receipt found in the bundle.
-        Receipt(BlockTreeError),
-=======
         /// Can not find the operator for given operator id.
         InvalidOperatorId,
         /// Invalid signature on the bundle header.
@@ -430,11 +398,10 @@
         BadOperator,
         /// Failed to pass the threshold check.
         ThresholdUnsatisfied,
->>>>>>> 8cdff7d3
         /// The Bundle is created too long ago.
         StaleBundle,
         /// An invalid execution receipt found in the bundle.
-        Receipt(ExecutionReceiptError),
+        Receipt(BlockTreeError),
     }
 
     impl<T> From<RuntimeRegistryError> for Error<T> {
@@ -599,7 +566,7 @@
             Ok(())
         }
 
-        #[pallet::call_index(7)]
+        #[pallet::call_index(10)]
         #[pallet::weight(Weight::from_all(10_000))]
         // TODO: proper benchmark
         pub fn submit_bundle_v2(
@@ -614,7 +581,7 @@
             let bundle_hash = opaque_bundle.hash();
             let extrinsics_root = opaque_bundle.extrinsics_root();
             let operator_id = opaque_bundle.operator_id();
-            let (bundle_author, receipt) = opaque_bundle.deconstruct();
+            let receipt = opaque_bundle.into_receipt();
 
             match execution_receipt_type::<T>(domain_id, &receipt) {
                 // The stale receipt should not be further processed, but we still track them for purposes
@@ -663,7 +630,7 @@
             Self::deposit_event(Event::BundleStored {
                 domain_id,
                 bundle_hash,
-                bundle_author,
+                bundle_author: operator_id,
             });
 
             Ok(())
@@ -877,60 +844,7 @@
             // registered during genesis storage build, remove once https://github.com/paritytech/substrate/issues/14541
             // is resolved.
             if let Some(genesis_domain) = &self.genesis_domain {
-<<<<<<< HEAD
                 PendingGenesisDomain::<T>::set(Some(genesis_domain.clone()));
-=======
-                // Register the genesis domain runtime
-                let runtime_id = register_runtime_at_genesis::<T>(
-                    genesis_domain.runtime_name.clone(),
-                    genesis_domain.runtime_type.clone(),
-                    genesis_domain.runtime_version.clone(),
-                    genesis_domain.code.clone(),
-                    Zero::zero(),
-                )
-                .expect("Genesis runtime registration must always succeed");
-
-                // Instantiate the genesis domain
-                let domain_config = DomainConfig::from_genesis::<T>(genesis_domain, runtime_id);
-                let domain_owner = genesis_domain.owner_account_id.clone();
-                let domain_id =
-                    do_instantiate_domain::<T>(domain_config, domain_owner.clone(), Zero::zero())
-                        .expect("Genesis domain instantiation must always succeed");
-
-                // Register domain_owner as the genesis operator.
-                let operator_config = OperatorConfig {
-                    signing_key: genesis_domain.signing_key.clone(),
-                    minimum_nominator_stake: genesis_domain
-                        .minimum_nominator_stake
-                        .saturated_into(),
-                    nomination_tax: genesis_domain.nomination_tax,
-                };
-                let operator_stake = T::MinOperatorStake::get();
-                let operator_id = do_register_operator::<T>(
-                    domain_owner,
-                    domain_id,
-                    operator_stake,
-                    operator_config,
-                )
-                .expect("Genesis operator registration must succeed");
-
-                // TODO: Enact the epoch transition logic properly.
-                Operators::<T>::mutate(operator_id, |maybe_operator| {
-                    let operator = maybe_operator
-                        .as_mut()
-                        .expect("Genesis operator must exist");
-                    operator.current_total_stake = operator_stake;
-                });
-                DomainStakingSummary::<T>::insert(
-                    domain_id,
-                    StakingSummary {
-                        current_epoch_index: 0,
-                        current_total_stake: operator_stake,
-                        current_operators: vec![operator_id],
-                        next_operators: vec![],
-                    },
-                );
->>>>>>> 8cdff7d3
             }
         }
     }
@@ -953,12 +867,47 @@
 
                     // Instantiate the genesis domain
                     let domain_config = DomainConfig::from_genesis::<T>(genesis_domain, runtime_id);
-                    do_instantiate_domain::<T>(
+                    let domain_owner = genesis_domain.owner_account_id.clone();
+                    let domain_id = do_instantiate_domain::<T>(
                         domain_config,
-                        genesis_domain.owner_account_id.clone(),
+                        domain_owner.clone(),
                         Zero::zero(),
                     )
                     .expect("Genesis domain instantiation must always succeed");
+
+                    // Register domain_owner as the genesis operator.
+                    let operator_config = OperatorConfig {
+                        signing_key: genesis_domain.signing_key.clone(),
+                        minimum_nominator_stake: genesis_domain
+                            .minimum_nominator_stake
+                            .saturated_into(),
+                        nomination_tax: genesis_domain.nomination_tax,
+                    };
+                    let operator_stake = T::MinOperatorStake::get();
+                    let operator_id = do_register_operator::<T>(
+                        domain_owner,
+                        domain_id,
+                        operator_stake,
+                        operator_config,
+                    )
+                    .expect("Genesis operator registration must succeed");
+
+                    // TODO: Enact the epoch transition logic properly.
+                    Operators::<T>::mutate(operator_id, |maybe_operator| {
+                        let operator = maybe_operator
+                            .as_mut()
+                            .expect("Genesis operator must exist");
+                        operator.current_total_stake = operator_stake;
+                    });
+                    DomainStakingSummary::<T>::insert(
+                        domain_id,
+                        StakingSummary {
+                            current_epoch_index: 0,
+                            current_total_stake: operator_stake,
+                            current_operators: vec![operator_id],
+                            next_operators: vec![],
+                        },
+                    );
                 }
             }
 
@@ -1114,32 +1063,8 @@
     fn pre_dispatch_submit_bundle(
         opaque_bundle: &OpaqueBundleOf<T>,
     ) -> Result<(), TransactionValidityError> {
-<<<<<<< HEAD
         let domain_id = opaque_bundle.domain_id();
         let receipt = &opaque_bundle.sealed_header.header.receipt;
-=======
-        // TODO: Validate domain block tree
-        Ok(())
-    }
-
-    fn validate_bundle(
-        OpaqueBundle {
-            sealed_header,
-            receipt: _,
-            extrinsics: _,
-        }: &OpaqueBundle<T::BlockNumber, T::Hash, T::DomainNumber, T::DomainHash>,
-    ) -> Result<(), BundleError> {
-        let operator_id = sealed_header.header.proof_of_election.operator_id;
-
-        let operator = Operators::<T>::get(operator_id).ok_or(BundleError::InvalidOperatorId)?;
-
-        if !operator
-            .signing_key
-            .verify(&sealed_header.pre_hash(), &sealed_header.signature)
-        {
-            return Err(BundleError::BadBundleSignature);
-        }
->>>>>>> 8cdff7d3
 
         // TODO: Implement bundle validation.
 
@@ -1183,8 +1108,15 @@
 
     fn validate_bundle(opaque_bundle: &OpaqueBundleOf<T>) -> Result<(), BundleError> {
         let sealed_header = &opaque_bundle.sealed_header;
-        if !sealed_header.verify_signature() {
-            return Err(BundleError::BadSignature);
+        let operator_id = sealed_header.header.proof_of_election.operator_id;
+
+        let operator = Operators::<T>::get(operator_id).ok_or(BundleError::InvalidOperatorId)?;
+
+        if !operator
+            .signing_key
+            .verify(&sealed_header.pre_hash(), &sealed_header.signature)
+        {
+            return Err(BundleError::BadBundleSignature);
         }
 
         let domain_id = opaque_bundle.domain_id();
@@ -1198,9 +1130,8 @@
 
         // TODO: Implement bundle validation.
 
-<<<<<<< HEAD
         verify_execution_receipt::<T>(domain_id, receipt).map_err(BundleError::Receipt)?;
-=======
+
         // TODO: The current staking distribution may be unusable when there is an epoch
         // transition, track the last stake distribution in that case.
         let proof_of_election = &sealed_header.header.proof_of_election;
@@ -1208,8 +1139,6 @@
         proof_of_election
             .verify_vrf_signature(&operator.signing_key)
             .map_err(|_| BundleError::BadVrfSignature)?;
-
-        let domain_id = proof_of_election.domain_id;
 
         let domain_stake_summary =
             DomainStakingSummary::<T>::get(domain_id).ok_or(BundleError::InvalidDomainId)?;
@@ -1238,7 +1167,6 @@
         if !is_below_threshold(&proof_of_election.vrf_signature.output, threshold) {
             return Err(BundleError::ThresholdUnsatisfied);
         }
->>>>>>> 8cdff7d3
 
         Ok(())
     }
