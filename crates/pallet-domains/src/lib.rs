// Copyright (C) 2021 Subspace Labs, Inc.
// SPDX-License-Identifier: Apache-2.0

// Licensed under the Apache License, Version 2.0 (the "License");
// you may not use this file except in compliance with the License.
// You may obtain a copy of the License at
//
// 	http://www.apache.org/licenses/LICENSE-2.0
//
// Unless required by applicable law or agreed to in writing, software
// distributed under the License is distributed on an "AS IS" BASIS,
// WITHOUT WARRANTIES OR CONDITIONS OF ANY KIND, either express or implied.
// See the License for the specific language governing permissions and
// limitations under the License.

//! Pallet Domains

#![cfg_attr(not(feature = "std"), no_std)]
#![feature(array_windows)]

#[cfg(feature = "runtime-benchmarks")]
mod benchmarking;

#[cfg(test)]
mod tests;

pub mod block_tree;
pub mod domain_registry;
pub mod runtime_registry;
mod staking;
mod staking_epoch;
pub mod weights;

extern crate alloc;

use crate::block_tree::verify_execution_receipt;
use crate::staking::{do_nominate_operator, Operator, OperatorStatus};
use codec::{Decode, Encode};
use frame_support::ensure;
use frame_support::traits::fungible::{Inspect, InspectHold};
use frame_support::traits::{Get, Randomness as RandomnessT};
use frame_system::offchain::SubmitTransaction;
use frame_system::pallet_prelude::*;
pub use pallet::*;
use scale_info::TypeInfo;
use sp_core::H256;
use sp_domains::bundle_producer_election::{is_below_threshold, BundleProducerElectionParams};
use sp_domains::fraud_proof::{FraudProof, InvalidTotalRewardsProof};
use sp_domains::verification::verify_invalid_total_rewards_fraud_proof;
use sp_domains::{
    DomainBlockLimit, DomainId, DomainInstanceData, ExecutionReceipt, OpaqueBundle, OperatorId,
    OperatorPublicKey, ProofOfElection, RuntimeId, DOMAIN_EXTRINSICS_SHUFFLING_SEED_SUBJECT,
    EMPTY_EXTRINSIC_ROOT,
};
use sp_domains_fraud_proof::fraud_proof_runtime_interface::get_fraud_proof_verification_info;
use sp_domains_fraud_proof::verification::verify_invalid_domain_extrinsics_root_fraud_proof;
use sp_domains_fraud_proof::{
    FraudProofVerificationInfoRequest, FraudProofVerificationInfoResponse,
};
use sp_runtime::traits::{BlakeTwo256, CheckedSub, Hash, One, Zero};
use sp_runtime::{RuntimeAppPublic, SaturatedConversion, Saturating};
use sp_std::boxed::Box;
use sp_std::collections::btree_map::BTreeMap;
use sp_std::vec::Vec;
use subspace_core_primitives::U256;

pub(crate) type BalanceOf<T> =
    <<T as Config>::Currency as Inspect<<T as frame_system::Config>::AccountId>>::Balance;

pub(crate) type FungibleHoldId<T> =
    <<T as Config>::Currency as InspectHold<<T as frame_system::Config>::AccountId>>::Reason;

pub(crate) type NominatorId<T> = <T as frame_system::Config>::AccountId;

pub trait HoldIdentifier<T: Config> {
    fn staking_pending_deposit(operator_id: OperatorId) -> FungibleHoldId<T>;
    fn staking_staked(operator_id: OperatorId) -> FungibleHoldId<T>;
    fn staking_pending_unlock(operator_id: OperatorId) -> FungibleHoldId<T>;
    fn domain_instantiation_id(domain_id: DomainId) -> FungibleHoldId<T>;
}

pub type ExecutionReceiptOf<T> = ExecutionReceipt<
    BlockNumberFor<T>,
    <T as frame_system::Config>::Hash,
    <T as Config>::DomainNumber,
    <T as Config>::DomainHash,
    BalanceOf<T>,
>;

pub type OpaqueBundleOf<T> = OpaqueBundle<
    BlockNumberFor<T>,
    <T as frame_system::Config>::Hash,
    <T as Config>::DomainNumber,
    <T as Config>::DomainHash,
    BalanceOf<T>,
>;

/// Parameters used to verify proof of election.
#[derive(TypeInfo, Debug, Encode, Decode, Clone, PartialEq, Eq)]
pub(crate) struct ElectionVerificationParams<Balance> {
    operators: BTreeMap<OperatorId, Balance>,
    total_domain_stake: Balance,
}

#[frame_support::pallet]
mod pallet {
    #![allow(clippy::large_enum_variant)]

    use crate::block_tree::{
        execution_receipt_type, process_execution_receipt, DomainBlock, Error as BlockTreeError,
        ReceiptType,
    };
    use crate::domain_registry::{
        do_instantiate_domain, do_update_domain_allow_list, DomainConfig, DomainObject,
        Error as DomainRegistryError,
    };
    use crate::runtime_registry::{
        do_register_runtime, do_schedule_runtime_upgrade, do_upgrade_runtimes,
        register_runtime_at_genesis, Error as RuntimeRegistryError, RuntimeObject,
        ScheduledRuntimeUpgrade,
    };
    #[cfg(not(feature = "runtime-benchmarks"))]
    use crate::staking::do_reward_operators;
    use crate::staking::{
        do_auto_stake_block_rewards, do_deregister_operator, do_nominate_operator,
        do_register_operator, do_slash_operators, do_switch_operator_domain, do_withdraw_stake,
        Error as StakingError, Nominator, Operator, OperatorConfig, StakingSummary, Withdraw,
    };
    #[cfg(not(feature = "runtime-benchmarks"))]
    use crate::staking_epoch::do_unlock_pending_withdrawals;
    use crate::staking_epoch::{
        do_finalize_domain_current_epoch, Error as StakingEpochError, PendingNominatorUnlock,
        PendingOperatorSlashInfo,
    };
    use crate::weights::WeightInfo;
    use crate::{
        BalanceOf, ElectionVerificationParams, HoldIdentifier, NominatorId, OpaqueBundleOf,
    };
    use alloc::string::String;
    use codec::FullCodec;
    use frame_support::pallet_prelude::*;
    use frame_support::traits::fungible::{InspectHold, Mutate, MutateHold};
    use frame_support::traits::Randomness as RandomnessT;
    use frame_support::weights::Weight;
    use frame_support::{Identity, PalletError};
    use frame_system::pallet_prelude::*;
    use sp_core::H256;
    use sp_domains::fraud_proof::FraudProof;
    use sp_domains::transaction::InvalidTransactionCode;
    use sp_domains::{
        BundleDigest, DomainId, EpochIndex, GenesisDomain, OperatorAllowList, OperatorId,
        ReceiptHash, RuntimeId, RuntimeType,
    };
    use sp_runtime::traits::{
        AtLeast32BitUnsigned, BlockNumberProvider, Bounded, CheckEqual, CheckedAdd, Hash,
        MaybeDisplay, One, SimpleBitOps, Zero,
    };
    use sp_runtime::SaturatedConversion;
    use sp_std::boxed::Box;
    use sp_std::collections::btree_map::BTreeMap;
    use sp_std::collections::btree_set::BTreeSet;
    use sp_std::fmt::Debug;
    use sp_std::vec;
    use sp_std::vec::Vec;
    use subspace_core_primitives::U256;

    #[pallet::config]
    pub trait Config: frame_system::Config {
        type RuntimeEvent: From<Event<Self>> + IsType<<Self as frame_system::Config>::RuntimeEvent>;

        /// Domain block number type.
        type DomainNumber: Parameter
            + Member
            + MaybeSerializeDeserialize
            + Debug
            + MaybeDisplay
            + AtLeast32BitUnsigned
            + Default
            + Bounded
            + Copy
            + sp_std::hash::Hash
            + sp_std::str::FromStr
            + MaxEncodedLen
            + TypeInfo;

        /// Domain block hash type.
        type DomainHash: Parameter
            + Member
            + MaybeSerializeDeserialize
            + Debug
            + MaybeDisplay
            + SimpleBitOps
            + Ord
            + Default
            + Copy
            + CheckEqual
            + sp_std::hash::Hash
            + AsRef<[u8]>
            + AsMut<[u8]>
            + MaxEncodedLen
            + Into<H256>
            + From<H256>;

        /// The domain hashing algorithm.
        type DomainHashing: Hash<Output = Self::DomainHash> + TypeInfo;

        /// Same with `pallet_subspace::Config::ConfirmationDepthK`.
        #[pallet::constant]
        type ConfirmationDepthK: Get<BlockNumberFor<Self>>;

        /// Delay before a domain runtime is upgraded.
        #[pallet::constant]
        type DomainRuntimeUpgradeDelay: Get<BlockNumberFor<Self>>;

        /// Currency type used by the domains for staking and other currency related stuff.
        type Currency: Mutate<Self::AccountId>
            + InspectHold<Self::AccountId>
            + MutateHold<Self::AccountId>;

        /// Type representing the shares in the staking protocol.
        type Share: Parameter
            + Member
            + MaybeSerializeDeserialize
            + Debug
            + AtLeast32BitUnsigned
            + FullCodec
            + Copy
            + Default
            + TypeInfo
            + MaxEncodedLen
            + IsType<BalanceOf<Self>>;

        /// A variation of the Identifier used for holding the funds used for staking and domains.
        type HoldIdentifier: HoldIdentifier<Self>;

        /// The block tree pruning depth.
        #[pallet::constant]
        type BlockTreePruningDepth: Get<Self::DomainNumber>;

        /// The maximum block size limit for all domain.
        #[pallet::constant]
        type MaxDomainBlockSize: Get<u32>;

        /// The maximum block weight limit for all domain.
        #[pallet::constant]
        type MaxDomainBlockWeight: Get<Weight>;

        /// The maximum bundle per block limit for all domain.
        #[pallet::constant]
        type MaxBundlesPerBlock: Get<u32>;

        /// The maximum domain name length limit for all domain.
        #[pallet::constant]
        type MaxDomainNameLength: Get<u32>;

        /// The amount of fund to be locked up for the domain instance creator.
        #[pallet::constant]
        type DomainInstantiationDeposit: Get<BalanceOf<Self>>;

        /// Weight information for extrinsics in this pallet.
        type WeightInfo: WeightInfo;

        /// Initial domain tx range value.
        #[pallet::constant]
        type InitialDomainTxRange: Get<u64>;

        /// Domain tx range is adjusted after every DomainTxRangeAdjustmentInterval blocks.
        #[pallet::constant]
        type DomainTxRangeAdjustmentInterval: Get<u64>;

        /// Minimum operator stake required to become operator of a domain.
        #[pallet::constant]
        type MinOperatorStake: Get<BalanceOf<Self>>;

        /// Minimum number of blocks after which any finalized withdrawals are released to nominators.
        #[pallet::constant]
        type StakeWithdrawalLockingPeriod: Get<Self::DomainNumber>;

        /// Domain epoch transition interval
        #[pallet::constant]
        type StakeEpochDuration: Get<Self::DomainNumber>;

        /// Treasury account.
        #[pallet::constant]
        type TreasuryAccount: Get<Self::AccountId>;

        /// The maximum number of pending staking operation that can perform upon epoch transition.
        #[pallet::constant]
        type MaxPendingStakingOperation: Get<u32>;

        /// Randomness source.
        type Randomness: RandomnessT<Self::Hash, BlockNumberFor<Self>>;
    }

    #[pallet::pallet]
    #[pallet::without_storage_info]
    pub struct Pallet<T>(_);

    /// Bundles submitted successfully in current block.
    #[pallet::storage]
    pub(super) type SuccessfulBundles<T> = StorageMap<_, Identity, DomainId, Vec<H256>, ValueQuery>;

    /// Stores the next runtime id.
    #[pallet::storage]
    pub(super) type NextRuntimeId<T> = StorageValue<_, RuntimeId, ValueQuery>;

    #[pallet::storage]
    pub(super) type RuntimeRegistry<T: Config> =
        StorageMap<_, Identity, RuntimeId, RuntimeObject<BlockNumberFor<T>, T::Hash>, OptionQuery>;

    #[pallet::storage]
    pub(super) type ScheduledRuntimeUpgrades<T: Config> = StorageDoubleMap<
        _,
        Identity,
        BlockNumberFor<T>,
        Identity,
        RuntimeId,
        ScheduledRuntimeUpgrade<T::Hash>,
        OptionQuery,
    >;

    #[pallet::storage]
    pub(super) type NextOperatorId<T> = StorageValue<_, OperatorId, ValueQuery>;

    #[pallet::storage]
    pub(super) type OperatorIdOwner<T: Config> =
        StorageMap<_, Identity, OperatorId, T::AccountId, OptionQuery>;

    #[pallet::storage]
    pub(super) type DomainStakingSummary<T: Config> =
        StorageMap<_, Identity, DomainId, StakingSummary<OperatorId, BalanceOf<T>>, OptionQuery>;

    /// List of all registered operators and their configuration.
    #[pallet::storage]
    pub(super) type Operators<T: Config> =
        StorageMap<_, Identity, OperatorId, Operator<BalanceOf<T>, T::Share>, OptionQuery>;

    /// Temporary hold of all the operators who decided to switch to another domain.
    /// Once epoch is complete, these operators are added to new domains under next_operators.
    #[pallet::storage]
    pub(super) type PendingOperatorSwitches<T: Config> =
        StorageMap<_, Identity, DomainId, BTreeSet<OperatorId>, OptionQuery>;

    /// List of all current epoch's nominators and their shares under a given operator,
    #[pallet::storage]
    pub(super) type Nominators<T: Config> = StorageDoubleMap<
        _,
        Identity,
        OperatorId,
        Identity,
        NominatorId<T>,
        Nominator<T::Share>,
        OptionQuery,
    >;

    /// Deposits initiated a nominator under this operator.
    /// Will be stored temporarily until the current epoch is complete.
    /// Once, epoch is complete, these deposits are staked beginning next epoch.
    #[pallet::storage]
    pub(super) type PendingDeposits<T: Config> = StorageDoubleMap<
        _,
        Identity,
        OperatorId,
        Identity,
        NominatorId<T>,
        BalanceOf<T>,
        OptionQuery,
    >;

    /// Withdrawals initiated a nominator under this operator.
    /// Will be stored temporarily until the current epoch is complete.
    /// Once, epoch is complete, these will be moved to PendingNominatorUnlocks.
    #[pallet::storage]
    pub(super) type PendingWithdrawals<T: Config> = StorageDoubleMap<
        _,
        Identity,
        OperatorId,
        Identity,
        NominatorId<T>,
        Withdraw<BalanceOf<T>>,
        OptionQuery,
    >;

    /// Operators who chose to deregister from a domain.
    /// Stored here temporarily until domain epoch is complete.
    #[pallet::storage]
    pub(super) type PendingOperatorDeregistrations<T: Config> =
        StorageMap<_, Identity, DomainId, BTreeSet<OperatorId>, OptionQuery>;

    /// Stores a list of operators who are unlocking in the coming blocks.
    /// The operator will be removed when the wait period is over
    /// or when the operator is slashed.
    #[pallet::storage]
    pub(super) type PendingOperatorUnlocks<T: Config> =
        StorageValue<_, BTreeSet<OperatorId>, ValueQuery>;

    /// All the pending unlocks for the nominators.
    /// We use this storage to fetch all the pending unlocks under a operator pool at the time of slashing.
    #[pallet::storage]
    pub(super) type PendingNominatorUnlocks<T: Config> = StorageDoubleMap<
        _,
        Identity,
        OperatorId,
        Identity,
        T::DomainNumber,
        Vec<PendingNominatorUnlock<NominatorId<T>, BalanceOf<T>>>,
        OptionQuery,
    >;

    /// A list of operators that are either unregistering or one more of the nominators
    /// are withdrawing some staked funds.
    #[pallet::storage]
    pub(super) type PendingUnlocks<T: Config> =
        StorageMap<_, Identity, (DomainId, T::DomainNumber), BTreeSet<OperatorId>, OptionQuery>;

    /// A list operators who were slashed during the current epoch associated with the domain.
    /// When the epoch for a given domain is complete, operator total stake is moved to treasury and
    /// then deleted.
    #[pallet::storage]
    pub(super) type PendingSlashes<T: Config> = StorageMap<
        _,
        Identity,
        DomainId,
        BTreeMap<OperatorId, PendingOperatorSlashInfo<NominatorId<T>, BalanceOf<T>>>,
        OptionQuery,
    >;

    /// The pending staking operation count of the current epoch, it should not larger than
    /// `MaxPendingStakingOperation` and will be resetted to 0 upon epoch transition.
    #[pallet::storage]
    pub(super) type PendingStakingOperationCount<T: Config> =
        StorageMap<_, Identity, DomainId, u32, ValueQuery>;

    /// Stores the next domain id.
    #[pallet::storage]
    pub(super) type NextDomainId<T> = StorageValue<_, DomainId, ValueQuery>;

    /// The domain registry
    #[pallet::storage]
    pub(super) type DomainRegistry<T: Config> = StorageMap<
        _,
        Identity,
        DomainId,
        DomainObject<BlockNumberFor<T>, T::AccountId>,
        OptionQuery,
    >;

    /// The domain block tree, map (`domain_id`, `domain_block_number`) to the hash of a domain blocks,
    /// which can be used get the domain block in `DomainBlocks`
    #[pallet::storage]
    pub(super) type BlockTree<T: Config> = StorageDoubleMap<
        _,
        Identity,
        DomainId,
        Identity,
        T::DomainNumber,
        BTreeSet<ReceiptHash>,
        ValueQuery,
    >;

    /// Mapping of domain block hash to domain block
    #[pallet::storage]
    pub(super) type DomainBlocks<T: Config> = StorageMap<
        _,
        Identity,
        ReceiptHash,
        DomainBlock<BlockNumberFor<T>, T::Hash, T::DomainNumber, T::DomainHash, BalanceOf<T>>,
        OptionQuery,
    >;

    // Mapping of the parent ER to all its immediate descendants ER
    // TODO: remove this mapping once https://github.com/subspace/subspace/issues/1731 is implemented
    // by then every parent ER should only have one immediate descendants ER
    #[pallet::storage]
    pub(super) type DomainBlockDescendants<T: Config> =
        StorageMap<_, Identity, ReceiptHash, BTreeSet<ReceiptHash>, ValueQuery>;

    /// The head receipt number of each domain
    #[pallet::storage]
    pub(super) type HeadReceiptNumber<T: Config> =
        StorageMap<_, Identity, DomainId, T::DomainNumber, ValueQuery>;

    /// State root mapped again each domain (block, hash)
    /// This acts as an index for other protocols like XDM to fetch state roots faster.
    #[pallet::storage]
    pub(super) type StateRoots<T: Config> = StorageMap<
        _,
        Identity,
        (DomainId, T::DomainNumber, T::DomainHash),
        T::DomainHash,
        OptionQuery,
    >;

    /// The consensus block hash used to verify ER,
    /// only store the consensus block hash for a domain
    /// if that consensus block contains bundle of the domain, the hash will be pruned when the ER
    /// that point to the consensus block is pruned.
    ///
    /// TODO: this storage is unbounded in some cases, see https://github.com/subspace/subspace/issues/1673
    /// for more details, this will be fixed once https://github.com/subspace/subspace/issues/1731 is implemented.
    #[pallet::storage]
    #[pallet::getter(fn consensus_block_info)]
    pub type ConsensusBlockHash<T: Config> =
        StorageDoubleMap<_, Identity, DomainId, Identity, BlockNumberFor<T>, T::Hash, OptionQuery>;

    /// A set of `BundleDigest` from all bundles that successfully submitted to the consensus block,
    /// these bundles will be used to construct the domain block and `ExecutionInbox` is used to:
    ///
    /// 1. Ensure subsequent ERs of that domain block include all pre-validated extrinsic bundles
    /// 2. Index the `InboxedBundleAuthor` and pruned its value when the corresponding `ExecutionInbox` is pruned
    #[pallet::storage]
    pub type ExecutionInbox<T: Config> = StorageNMap<
        _,
        (
            NMapKey<Identity, DomainId>,
            NMapKey<Identity, T::DomainNumber>,
            NMapKey<Identity, BlockNumberFor<T>>,
        ),
        Vec<BundleDigest>,
        ValueQuery,
    >;

    /// A mapping of `bundle_header_hash` -> `bundle_author` for all the successfully submitted bundles of
    /// the last `BlockTreePruningDepth` domain blocks. Used to verify the invalid bundle fraud proof and
    /// slash malicious operator who have submitted invalid bundle.
    #[pallet::storage]
    pub(super) type InboxedBundleAuthor<T: Config> =
        StorageMap<_, Identity, H256, OperatorId, OptionQuery>;

    /// The block number of the best domain block, increase by one when the first bundle of the domain is
    /// successfully submitted to current consensus block, which mean a new domain block with this block
    /// number will be produce. Used as a pointer in `ExecutionInbox` to identify the current under building
    /// domain block, also used as a mapping of consensus block number to domain block number.
    #[pallet::storage]
    pub(super) type HeadDomainNumber<T: Config> =
        StorageMap<_, Identity, DomainId, T::DomainNumber, ValueQuery>;

    /// A temporary storage to hold any previous epoch details for a given domain
    /// if the epoch transitioned in this block so that all the submitted bundles
    /// within this block are verified.
    /// TODO: The storage is cleared on block finalization that means this storage is already cleared when
    /// verifying the `submit_bundle` extrinsic and not used at all
    #[pallet::storage]
    pub(super) type LastEpochStakingDistribution<T: Config> =
        StorageMap<_, Identity, DomainId, ElectionVerificationParams<BalanceOf<T>>, OptionQuery>;

    /// A preferred Operator for a given Farmer, enabling automatic staking of block rewards.
    /// For the auto-staking to succeed, the Farmer must also be a Nominator of the preferred Operator.
    #[pallet::storage]
    pub(super) type PreferredOperator<T: Config> =
        StorageMap<_, Identity, NominatorId<T>, OperatorId, OptionQuery>;

    #[derive(TypeInfo, Encode, Decode, PalletError, Debug, PartialEq)]
    pub enum BundleError {
        /// Can not find the operator for given operator id.
        InvalidOperatorId,
        /// Invalid signature on the bundle header.
        BadBundleSignature,
        /// Invalid vrf signature in the proof of election.
        BadVrfSignature,
        /// Can not find the domain for given domain id.
        InvalidDomainId,
        /// Operator is not allowed to produce bundles in current epoch.
        BadOperator,
        /// Failed to pass the threshold check.
        ThresholdUnsatisfied,
        /// The Bundle is created too long ago.
        StaleBundle,
        /// An invalid execution receipt found in the bundle.
        Receipt(BlockTreeError),
        /// Bundle size exceed the max bundle size limit in the domain config
        BundleTooLarge,
        // Bundle with an invalid extrinsic root
        InvalidExtrinsicRoot,
        /// This bundle duplicated with an already submitted bundle
        DuplicatedBundle,
    }

    #[derive(TypeInfo, Encode, Decode, PalletError, Debug, PartialEq)]
    pub enum FraudProofError {
        /// The targetted bad receipt not found which may already pruned by other
        /// fraud proof or the fraud proof is submitted to the wrong fork.
        BadReceiptNotFound,
        /// The genesis receipt is unchallengeable.
        ChallengingGenesisReceipt,
        /// The descendants of the fraudulent ER is not pruned
        DescendantsOfFraudulentERNotPruned,
        /// Invalid fraud proof since total rewards are not mismatched.
        InvalidTotalRewardsFraudProof(sp_domains::verification::VerificationError),
        /// Invalid domain extrinsic fraud proof
        InvalidExtrinsicRootFraudProof(sp_domains::verification::VerificationError),
        /// Failed to get block randomness.
        FailedToGetBlockRandomness,
        /// Failed to get domain timestamp extrinsic.
        FailedToGetDomainTimestampExtrinsic,
        /// Received invalid Verification info from host function.
        ReceivedInvalidVerificationInfo,
    }

    impl<T> From<FraudProofError> for Error<T> {
        fn from(err: FraudProofError) -> Self {
            Error::FraudProof(err)
        }
    }

    impl<T> From<RuntimeRegistryError> for Error<T> {
        fn from(err: RuntimeRegistryError) -> Self {
            Error::RuntimeRegistry(err)
        }
    }

    impl<T> From<StakingError> for Error<T> {
        fn from(err: StakingError) -> Self {
            Error::Staking(err)
        }
    }

    impl<T> From<StakingEpochError> for Error<T> {
        fn from(err: StakingEpochError) -> Self {
            Error::StakingEpoch(err)
        }
    }

    impl<T> From<DomainRegistryError> for Error<T> {
        fn from(err: DomainRegistryError) -> Self {
            Error::DomainRegistry(err)
        }
    }

    impl<T> From<BlockTreeError> for Error<T> {
        fn from(err: BlockTreeError) -> Self {
            Error::BlockTree(err)
        }
    }

    #[pallet::error]
    pub enum Error<T> {
        /// Invalid fraud proof.
        FraudProof(FraudProofError),
        /// Runtime registry specific errors
        RuntimeRegistry(RuntimeRegistryError),
        /// Staking related errors.
        Staking(StakingError),
        /// Staking epoch specific errors.
        StakingEpoch(StakingEpochError),
        /// Domain registry specific errors
        DomainRegistry(DomainRegistryError),
        /// Block tree specific errors
        BlockTree(BlockTreeError),
    }

    #[pallet::event]
    #[pallet::generate_deposit(pub (super) fn deposit_event)]
    pub enum Event<T: Config> {
        /// A domain bundle was included.
        BundleStored {
            domain_id: DomainId,
            bundle_hash: H256,
            bundle_author: OperatorId,
        },
        DomainRuntimeCreated {
            runtime_id: RuntimeId,
            runtime_type: RuntimeType,
        },
        DomainRuntimeUpgradeScheduled {
            runtime_id: RuntimeId,
            scheduled_at: BlockNumberFor<T>,
        },
        DomainRuntimeUpgraded {
            runtime_id: RuntimeId,
        },
        OperatorRegistered {
            operator_id: OperatorId,
            domain_id: DomainId,
        },
        OperatorNominated {
            operator_id: OperatorId,
            nominator_id: NominatorId<T>,
        },
        DomainInstantiated {
            domain_id: DomainId,
        },
        OperatorSwitchedDomain {
            old_domain_id: DomainId,
            new_domain_id: DomainId,
        },
        OperatorDeregistered {
            operator_id: OperatorId,
        },
        WithdrewStake {
            operator_id: OperatorId,
            nominator_id: NominatorId<T>,
        },
        PreferredOperator {
            operator_id: OperatorId,
            nominator_id: NominatorId<T>,
        },
        OperatorRewarded {
            operator_id: OperatorId,
            reward: BalanceOf<T>,
        },
        DomainEpochCompleted {
            domain_id: DomainId,
            completed_epoch_index: EpochIndex,
        },
        FraudProofProcessed {
            domain_id: DomainId,
            new_head_receipt_number: Option<T::DomainNumber>,
        },
        DomainOperatorAllowListUpdated {
            domain_id: DomainId,
        },
    }

    /// Per-domain state for tx range calculation.
    #[derive(Debug, Default, Decode, Encode, TypeInfo, PartialEq, Eq)]
    pub struct TxRangeState {
        /// Current tx range.
        pub tx_range: U256,

        /// Blocks in the current adjustment interval.
        pub interval_blocks: u64,

        /// Bundles in the current adjustment interval.
        pub interval_bundles: u64,
    }

    impl TxRangeState {
        /// Called when a bundle is added to the current block.
        pub fn on_bundle(&mut self) {
            self.interval_bundles += 1;
        }
    }

    #[pallet::storage]
    pub(super) type DomainTxRangeState<T: Config> =
        StorageMap<_, Identity, DomainId, TxRangeState, OptionQuery>;

    #[pallet::call]
    impl<T: Config> Pallet<T> {
        #[pallet::call_index(0)]
        #[pallet::weight(T::WeightInfo::submit_bundle().saturating_add(T::WeightInfo::pending_staking_operation()))]
        pub fn submit_bundle(
            origin: OriginFor<T>,
            opaque_bundle: OpaqueBundleOf<T>,
        ) -> DispatchResult {
            ensure_none(origin)?;

            log::trace!(target: "runtime::domains", "Processing bundle: {opaque_bundle:?}");

            let domain_id = opaque_bundle.domain_id();
            let bundle_hash = opaque_bundle.hash();
            let bundle_header_hash = opaque_bundle.sealed_header.pre_hash();
            let extrinsics_root = opaque_bundle.extrinsics_root();
            let operator_id = opaque_bundle.operator_id();
            let receipt = opaque_bundle.into_receipt();

            match execution_receipt_type::<T>(domain_id, &receipt) {
                // The stale receipt should not be further processed, but we still track them for purposes
                // of measuring the bundle production rate.
                ReceiptType::Stale => {
                    return Ok(());
                }
                ReceiptType::Rejected(rejected_receipt_type) => {
                    return Err(Error::<T>::BlockTree(rejected_receipt_type.into()).into());
                }
                // Add the exeuctione receipt to the block tree
                ReceiptType::Accepted(accepted_receipt_type) => {
                    #[cfg_attr(feature = "runtime-benchmarks", allow(unused_variables))]
                    let maybe_confirmed_domain_block_info = process_execution_receipt::<T>(
                        domain_id,
                        operator_id,
                        receipt,
                        accepted_receipt_type,
                    )
                    .map_err(Error::<T>::from)?;

                    // If any domain block is confirmed, then we have a new head added
                    // so distribute the operator rewards and, if required, do epoch transition as well.
                    //
                    // NOTE: Skip the following staking related operations when benchmarking the
                    // `submit_bundle` call, these operations will be benchmarked separately.
                    #[cfg(not(feature = "runtime-benchmarks"))]
                    if let Some(confirmed_block_info) = maybe_confirmed_domain_block_info {
                        do_reward_operators::<T>(
                            domain_id,
                            confirmed_block_info.operator_ids.into_iter(),
                            confirmed_block_info.rewards,
                        )
                        .map_err(Error::<T>::from)?;

                        do_slash_operators::<T, _>(
                            confirmed_block_info.invalid_bundle_authors.into_iter(),
                        )
                        .map_err(Error::<T>::from)?;

                        if confirmed_block_info.domain_block_number % T::StakeEpochDuration::get()
                            == Zero::zero()
                        {
                            let completed_epoch_index = do_finalize_domain_current_epoch::<T>(
                                domain_id,
                                confirmed_block_info.domain_block_number,
                            )
                            .map_err(Error::<T>::from)?;

                            Self::deposit_event(Event::DomainEpochCompleted {
                                domain_id,
                                completed_epoch_index,
                            });
                        }

                        do_unlock_pending_withdrawals::<T>(
                            domain_id,
                            confirmed_block_info.domain_block_number,
                        )
                        .map_err(Error::<T>::from)?;
                    }
                }
            }

            // `SuccessfulBundles` is empty means this is the first accepted bundle for this domain in this
            // consensus block, which also mean a domain block will be produced thus update `HeadDomainNumber`
            // to this domain block's block number.
            if SuccessfulBundles::<T>::get(domain_id).is_empty() {
                let next_number = HeadDomainNumber::<T>::get(domain_id)
                    .checked_add(&One::one())
                    .ok_or::<Error<T>>(BlockTreeError::MaxHeadDomainNumber.into())?;
                HeadDomainNumber::<T>::set(domain_id, next_number);
            }

            // Put the `extrinsics_root` to the inbox of the current under building domain block
            let head_domain_number = HeadDomainNumber::<T>::get(domain_id);
            let consensus_block_number = frame_system::Pallet::<T>::current_block_number();
            ExecutionInbox::<T>::append(
                (domain_id, head_domain_number, consensus_block_number),
                BundleDigest {
                    header_hash: bundle_header_hash,
                    extrinsics_root,
                },
            );

            InboxedBundleAuthor::<T>::insert(bundle_header_hash, operator_id);

            SuccessfulBundles::<T>::append(domain_id, bundle_hash);

            Self::deposit_event(Event::BundleStored {
                domain_id,
                bundle_hash,
                bundle_author: operator_id,
            });

            Ok(())
        }

        #[pallet::call_index(1)]
        // TODO: proper weight
        #[pallet::weight((Weight::from_all(10_000), Pays::No))]
        pub fn submit_fraud_proof(
            origin: OriginFor<T>,
            fraud_proof: Box<FraudProof<BlockNumberFor<T>, T::Hash>>,
        ) -> DispatchResult {
            ensure_none(origin)?;

            log::trace!(target: "runtime::domains", "Processing fraud proof: {fraud_proof:?}");

            let domain_id = fraud_proof.domain_id();
            let mut receipt_to_remove = vec![fraud_proof.bad_receipt_hash()];
            let mut operator_to_slash = BTreeSet::new();
            let mut next_head_receipt_number = None;

            // Prune the bad ER and all of its descendants from the block tree. ER are pruning
            // with BFS order from lower height to higher height.
            while let Some(receipt_hash) = receipt_to_remove.pop() {
                let DomainBlock {
                    execution_receipt,
                    operator_ids,
                } = DomainBlocks::<T>::take(receipt_hash)
                    .ok_or::<Error<T>>(FraudProofError::BadReceiptNotFound.into())?;

                BlockTree::<T>::mutate_exists(
                    domain_id,
                    execution_receipt.domain_block_number,
                    |maybe_er_hashes| {
                        if let Some(er_hashes) = maybe_er_hashes {
                            // Remove ER hash from the set, remove the whole set if it is empty.
                            er_hashes.remove(&receipt_hash);
                            if er_hashes.is_empty() {
                                maybe_er_hashes.take();
                            }
                            // If all the ER at `domain_block_number` are pruned then any ER that derive from domain
                            // block with height > `domain_block_number` must also be pruned since their parent ER
                            // are pruned thus we can reset the new head receipt number to `domain_block_number - 1`.
                            if maybe_er_hashes.is_none() && next_head_receipt_number.is_none() {
                                next_head_receipt_number
                                    .replace(execution_receipt.domain_block_number - One::one());
                            } else if maybe_er_hashes.is_some()
                                && next_head_receipt_number.is_some()
                            {
                                // `next_head_receipt_number` is `Some` means all the ER at prior height are pruned
                                // thus the descendants must also be pruned
                                return Err::<(), Error<T>>(
                                    FraudProofError::DescendantsOfFraudulentERNotPruned.into(),
                                );
                            }
                        }
                        Ok(())
                    },
                )?;

                _ = StateRoots::<T>::take((
                    domain_id,
                    execution_receipt.domain_block_number,
                    execution_receipt.domain_block_hash,
                ));

                // Add all the immediate descendants of the pruned ER to the `receipt_to_remove` list
                DomainBlockDescendants::<T>::take(receipt_hash)
                    .into_iter()
                    .for_each(|descendant| receipt_to_remove.push(descendant));

                // NOTE: the operator id will be deduplicated since we are using `BTreeSet`
                operator_ids.into_iter().for_each(|id| {
                    operator_to_slash.insert(id);
                });
            }

            // Update the head receipt number
            if let Some(next_head_receipt_number) = next_head_receipt_number {
                HeadReceiptNumber::<T>::insert(domain_id, next_head_receipt_number);
            }

            // Slash operator who have submitted the pruned fraudulent ER
            do_slash_operators::<T, _>(operator_to_slash.into_iter()).map_err(Error::<T>::from)?;

            Self::deposit_event(Event::FraudProofProcessed {
                domain_id,
                new_head_receipt_number: next_head_receipt_number,
            });

            Ok(())
        }

        #[pallet::call_index(2)]
        #[pallet::weight(T::WeightInfo::register_domain_runtime())]
        pub fn register_domain_runtime(
            origin: OriginFor<T>,
            runtime_name: String,
            runtime_type: RuntimeType,
            // TODO: we can use `RawGenesis` as argument directly to avoid decoding but the in tool like
            // `polkadot.js` it will required the user to provide each field of the struct type and not
            // support upload file which will brings bad UX.
            raw_genesis_storage: Vec<u8>,
        ) -> DispatchResult {
            ensure_root(origin)?;

            let block_number = frame_system::Pallet::<T>::current_block_number();
            let runtime_id = do_register_runtime::<T>(
                runtime_name,
                runtime_type.clone(),
                raw_genesis_storage,
                block_number,
            )
            .map_err(Error::<T>::from)?;

            Self::deposit_event(Event::DomainRuntimeCreated {
                runtime_id,
                runtime_type,
            });

            Ok(())
        }

        #[pallet::call_index(3)]
        #[pallet::weight(T::WeightInfo::upgrade_domain_runtime())]
        pub fn upgrade_domain_runtime(
            origin: OriginFor<T>,
            runtime_id: RuntimeId,
            raw_genesis_storage: Vec<u8>,
        ) -> DispatchResult {
            ensure_root(origin)?;

            let block_number = frame_system::Pallet::<T>::current_block_number();
            let scheduled_at =
                do_schedule_runtime_upgrade::<T>(runtime_id, raw_genesis_storage, block_number)
                    .map_err(Error::<T>::from)?;

            Self::deposit_event(Event::DomainRuntimeUpgradeScheduled {
                runtime_id,
                scheduled_at,
            });

            Ok(())
        }

        #[pallet::call_index(4)]
        #[pallet::weight(T::WeightInfo::register_operator())]
        pub fn register_operator(
            origin: OriginFor<T>,
            domain_id: DomainId,
            amount: BalanceOf<T>,
            config: OperatorConfig<BalanceOf<T>>,
        ) -> DispatchResult {
            let owner = ensure_signed(origin)?;

            let (operator_id, current_epoch_index) =
                do_register_operator::<T>(owner, domain_id, amount, config)
                    .map_err(Error::<T>::from)?;

            Self::deposit_event(Event::OperatorRegistered {
                operator_id,
                domain_id,
            });

            // if the domain's current epoch is 0,
            // then do an epoch transition so that operator can start producing bundles
            if current_epoch_index.is_zero() {
                do_finalize_domain_current_epoch::<T>(domain_id, One::one())
                    .map_err(Error::<T>::from)?;
            }

            Ok(())
        }

        #[pallet::call_index(5)]
        #[pallet::weight(T::WeightInfo::nominate_operator())]
        pub fn nominate_operator(
            origin: OriginFor<T>,
            operator_id: OperatorId,
            amount: BalanceOf<T>,
        ) -> DispatchResult {
            let nominator_id = ensure_signed(origin)?;

            do_nominate_operator::<T>(operator_id, nominator_id.clone(), amount)
                .map_err(Error::<T>::from)?;

            Self::deposit_event(Event::OperatorNominated {
                operator_id,
                nominator_id,
            });

            Ok(())
        }

        #[pallet::call_index(6)]
        #[pallet::weight(T::WeightInfo::instantiate_domain())]
        pub fn instantiate_domain(
            origin: OriginFor<T>,
            domain_config: DomainConfig<T::AccountId>,
        ) -> DispatchResult {
            let who = ensure_signed(origin)?;

            let created_at = frame_system::Pallet::<T>::current_block_number();

            let domain_id = do_instantiate_domain::<T>(domain_config, who, created_at)
                .map_err(Error::<T>::from)?;

            Self::deposit_event(Event::DomainInstantiated { domain_id });

            Ok(())
        }

        #[pallet::call_index(7)]
        #[pallet::weight(T::WeightInfo::switch_domain())]
        pub fn switch_domain(
            origin: OriginFor<T>,
            operator_id: OperatorId,
            new_domain_id: DomainId,
        ) -> DispatchResult {
            let who = ensure_signed(origin)?;

            let old_domain_id = do_switch_operator_domain::<T>(who, operator_id, new_domain_id)
                .map_err(Error::<T>::from)?;

            Self::deposit_event(Event::OperatorSwitchedDomain {
                old_domain_id,
                new_domain_id,
            });

            Ok(())
        }

        #[pallet::call_index(8)]
        #[pallet::weight(T::WeightInfo::deregister_operator())]
        pub fn deregister_operator(
            origin: OriginFor<T>,
            operator_id: OperatorId,
        ) -> DispatchResult {
            let who = ensure_signed(origin)?;

            do_deregister_operator::<T>(who, operator_id).map_err(Error::<T>::from)?;

            Self::deposit_event(Event::OperatorDeregistered { operator_id });

            Ok(())
        }

        #[pallet::call_index(9)]
        #[pallet::weight(T::WeightInfo::withdraw_stake())]
        pub fn withdraw_stake(
            origin: OriginFor<T>,
            operator_id: OperatorId,
            withdraw: Withdraw<BalanceOf<T>>,
        ) -> DispatchResult {
            let who = ensure_signed(origin)?;

            do_withdraw_stake::<T>(operator_id, who.clone(), withdraw).map_err(Error::<T>::from)?;

            Self::deposit_event(Event::WithdrewStake {
                operator_id,
                nominator_id: who,
            });

            Ok(())
        }

        #[pallet::call_index(10)]
        #[pallet::weight(T::WeightInfo::auto_stake_block_rewards())]
        pub fn auto_stake_block_rewards(
            origin: OriginFor<T>,
            operator_id: OperatorId,
        ) -> DispatchResult {
            let who = ensure_signed(origin)?;

            do_auto_stake_block_rewards::<T>(who.clone(), operator_id).map_err(Error::<T>::from)?;

            Self::deposit_event(Event::PreferredOperator {
                operator_id,
                nominator_id: who,
            });

            Ok(())
        }
<<<<<<< HEAD

        /// Submit parent state root to the blockchain.
        #[pallet::call_index(11)]
        #[pallet::weight((Weight::from_all(10_000), DispatchClass::Mandatory, Pays::No))]
        pub fn store_parent_state_root(
            origin: OriginFor<T>,
            parent_state_root: T::Hash,
        ) -> DispatchResult {
            ensure_none(origin)?;
            let block_number = frame_system::Pallet::<T>::block_number();
            let parent_number = block_number - One::one();

            let domains_ids = DomainRegistry::<T>::iter_keys().collect::<Vec<DomainId>>();
            for domain_id in domains_ids {
                if let Some(info) = ConsensusBlockInfo::<T>::get(domain_id, parent_number) {
                    let info = (info.0, parent_state_root);
                    ConsensusBlockInfo::<T>::insert(domain_id, parent_number, info);
                }
            }
            Ok(())
        }

        /// Extrinsic to update domain's operator allow list.
        /// Note:
        /// - If the previous allowed list is set to specific operators and new allow list is set
        ///   to `Anyone`, then domain will become permissioned to open for all operators.
        /// - If the previous allowed list is set to `Anyone` or specific operators and the new
        ///   allow list is set to specific operators, then all the registered not allowed operators
        ///   will continue to operate until they de-register themselves.
        #[pallet::call_index(12)]
        #[pallet::weight(Weight::from_all(10_000))]
        pub fn update_domain_operator_allow_list(
            origin: OriginFor<T>,
            domain_id: DomainId,
            operator_allow_list: OperatorAllowList<T::AccountId>,
        ) -> DispatchResult {
            let who = ensure_signed(origin)?;
            do_update_domain_allow_list::<T>(who, domain_id, operator_allow_list)
                .map_err(Error::<T>::from)?;
            Self::deposit_event(crate::pallet::Event::DomainOperatorAllowListUpdated { domain_id });
            Ok(())
        }
=======
>>>>>>> 4ec9e5fc
    }

    #[pallet::genesis_config]
    pub struct GenesisConfig<T: Config> {
        pub genesis_domain: Option<GenesisDomain<T::AccountId>>,
    }

    impl<T: Config> Default for GenesisConfig<T> {
        fn default() -> Self {
            GenesisConfig {
                genesis_domain: None,
            }
        }
    }

    #[pallet::genesis_build]
    impl<T: Config> BuildGenesisConfig for GenesisConfig<T> {
        fn build(&self) {
            if let Some(genesis_domain) = self.genesis_domain.as_ref().cloned() {
                // Register the genesis domain runtime
                let runtime_id = register_runtime_at_genesis::<T>(
                    genesis_domain.runtime_name,
                    genesis_domain.runtime_type,
                    genesis_domain.runtime_version,
                    genesis_domain.raw_genesis_storage,
                    Zero::zero(),
                )
                .expect("Genesis runtime registration must always succeed");

                // Instantiate the genesis domain
                let domain_config = DomainConfig {
                    domain_name: genesis_domain.domain_name,
                    runtime_id,
                    max_block_size: genesis_domain.max_block_size,
                    max_block_weight: genesis_domain.max_block_weight,
                    bundle_slot_probability: genesis_domain.bundle_slot_probability,
                    target_bundles_per_block: genesis_domain.target_bundles_per_block,
                    operator_allow_list: genesis_domain.operator_allow_list,
                };
                let domain_owner = genesis_domain.owner_account_id;
                let domain_id =
                    do_instantiate_domain::<T>(domain_config, domain_owner.clone(), Zero::zero())
                        .expect("Genesis domain instantiation must always succeed");

                // Register domain_owner as the genesis operator.
                let operator_config = OperatorConfig {
                    signing_key: genesis_domain.signing_key.clone(),
                    minimum_nominator_stake: genesis_domain
                        .minimum_nominator_stake
                        .saturated_into(),
                    nomination_tax: genesis_domain.nomination_tax,
                };
                let operator_stake = T::MinOperatorStake::get();
                do_register_operator::<T>(domain_owner, domain_id, operator_stake, operator_config)
                    .expect("Genesis operator registration must succeed");

                do_finalize_domain_current_epoch::<T>(domain_id, Zero::zero())
                    .expect("Genesis epoch must succeed");
            }
        }
    }

    #[pallet::hooks]
    // TODO: proper benchmark
    impl<T: Config> Hooks<BlockNumberFor<T>> for Pallet<T> {
        fn on_initialize(block_number: BlockNumberFor<T>) -> Weight {
            // Do scheduled domain runtime upgrade
            do_upgrade_runtimes::<T>(block_number);

            // Store the hash of the parent consensus block for domain that have bundles submitted
            // in that consensus block
            let parent_number = block_number - One::one();
            let parent_hash = frame_system::Pallet::<T>::block_hash(parent_number);
            for (domain_id, _) in SuccessfulBundles::<T>::drain() {
                ConsensusBlockHash::<T>::insert(domain_id, parent_number, parent_hash);
            }

            Weight::zero()
        }

        fn on_finalize(_: BlockNumberFor<T>) {
            let _ = LastEpochStakingDistribution::<T>::clear(u32::MAX, None);
        }
    }

    /// Constructs a `TransactionValidity` with pallet-executor specific defaults.
    fn unsigned_validity(prefix: &'static str, tag: impl Encode) -> TransactionValidity {
        ValidTransaction::with_tag_prefix(prefix)
            .priority(TransactionPriority::MAX)
            .and_provides(tag)
            .longevity(TransactionLongevity::MAX)
            // We need this extrinsic to be propagated to the farmer nodes.
            .propagate(true)
            .build()
    }

    #[pallet::validate_unsigned]
    impl<T: Config> ValidateUnsigned for Pallet<T> {
        type Call = Call<T>;
        fn pre_dispatch(call: &Self::Call) -> Result<(), TransactionValidityError> {
            match call {
                Call::submit_bundle { opaque_bundle } => Self::validate_bundle(opaque_bundle)
                    .map_err(|_| InvalidTransaction::Call.into()),
                Call::submit_fraud_proof { fraud_proof } => Self::validate_fraud_proof(fraud_proof)
                    .map_err(|_| InvalidTransaction::Call.into()),
                _ => Err(InvalidTransaction::Call.into()),
            }
        }

        fn validate_unsigned(_source: TransactionSource, call: &Self::Call) -> TransactionValidity {
            match call {
                Call::submit_bundle { opaque_bundle } => {
                    if let Err(e) = Self::validate_bundle(opaque_bundle) {
                        log::debug!(
                            target: "runtime::domains",
                            "Bad bundle {:?}, error: {e:?}", opaque_bundle.domain_id(),
                        );
                        if let BundleError::Receipt(_) = e {
                            return InvalidTransactionCode::ExecutionReceipt.into();
                        } else {
                            return InvalidTransactionCode::Bundle.into();
                        }
                    }

                    ValidTransaction::with_tag_prefix("SubspaceSubmitBundle")
                        .priority(TransactionPriority::MAX)
                        .longevity(T::ConfirmationDepthK::get().try_into().unwrap_or_else(|_| {
                            panic!("Block number always fits in TransactionLongevity; qed")
                        }))
                        .and_provides(opaque_bundle.hash())
                        .propagate(true)
                        .build()
                }
                Call::submit_fraud_proof { fraud_proof } => {
                    if let Err(e) = Self::validate_fraud_proof(fraud_proof) {
                        log::debug!(
                            target: "runtime::domains",
                            "Bad fraud proof {:?}, error: {e:?}", fraud_proof.domain_id(),
                        );
                        return InvalidTransactionCode::FraudProof.into();
                    }

                    // TODO: proper tag value.
                    unsigned_validity("SubspaceSubmitFraudProof", fraud_proof)
                }

                _ => InvalidTransaction::Call.into(),
            }
        }
    }
}

impl<T: Config> Pallet<T> {
    pub fn successful_bundles(domain_id: DomainId) -> Vec<H256> {
        SuccessfulBundles::<T>::get(domain_id)
    }

    pub fn domain_runtime_code(domain_id: DomainId) -> Option<Vec<u8>> {
        RuntimeRegistry::<T>::get(Self::runtime_id(domain_id)?)
            .and_then(|mut runtime_object| runtime_object.raw_genesis.take_runtime_code())
    }

    pub fn domain_best_number(domain_id: DomainId) -> Option<T::DomainNumber> {
        Some(HeadDomainNumber::<T>::get(domain_id))
    }

    pub fn domain_state_root(
        domain_id: DomainId,
        domain_block_number: T::DomainNumber,
        domain_block_hash: T::DomainHash,
    ) -> Option<T::DomainHash> {
        StateRoots::<T>::get((domain_id, domain_block_number, domain_block_hash))
    }

    pub fn runtime_id(domain_id: DomainId) -> Option<RuntimeId> {
        DomainRegistry::<T>::get(domain_id)
            .map(|domain_object| domain_object.domain_config.runtime_id)
    }

    pub fn domain_instance_data(
        domain_id: DomainId,
    ) -> Option<(DomainInstanceData, BlockNumberFor<T>)> {
        let domain_obj = DomainRegistry::<T>::get(domain_id)?;
        let runtime_object = RuntimeRegistry::<T>::get(domain_obj.domain_config.runtime_id)?;
        let runtime_type = runtime_object.runtime_type.clone();
        let raw_genesis = runtime_object.into_complete_raw_genesis(domain_id);
        Some((
            DomainInstanceData {
                runtime_type,
                raw_genesis,
            },
            domain_obj.created_at,
        ))
    }

    pub fn genesis_state_root(domain_id: DomainId) -> Option<H256> {
        BlockTree::<T>::get(domain_id, T::DomainNumber::zero())
            .first()
            .and_then(DomainBlocks::<T>::get)
            .map(|block| block.execution_receipt.final_state_root.into())
    }

    /// Returns the tx range for the domain.
    pub fn domain_tx_range(domain_id: DomainId) -> U256 {
        DomainTxRangeState::<T>::try_get(domain_id)
            .map(|state| state.tx_range)
            .ok()
            .unwrap_or_else(Self::initial_tx_range)
    }

    pub fn bundle_producer_election_params(
        domain_id: DomainId,
    ) -> Option<BundleProducerElectionParams<BalanceOf<T>>> {
        match (
            DomainRegistry::<T>::get(domain_id),
            DomainStakingSummary::<T>::get(domain_id),
        ) {
            (Some(domain_object), Some(stake_summary)) => Some(BundleProducerElectionParams {
                current_operators: stake_summary
                    .current_operators
                    .keys()
                    .cloned()
                    .collect::<Vec<OperatorId>>(),
                total_domain_stake: stake_summary.current_total_stake,
                bundle_slot_probability: domain_object.domain_config.bundle_slot_probability,
            }),
            _ => None,
        }
    }

    pub fn operator(operator_id: OperatorId) -> Option<(OperatorPublicKey, BalanceOf<T>)> {
        Operators::<T>::get(operator_id)
            .map(|operator| (operator.signing_key, operator.current_total_stake))
    }

    fn check_bundle_duplication(opaque_bundle: &OpaqueBundleOf<T>) -> Result<(), BundleError> {
        // NOTE: it is important to use the hash that not incliude the signature, otherwise
        // the malicious operator may update its `signing_key` (this may support in the future)
        // and sign an existing bundle thus creating a duplicated bundle and pass the check.
        let bundle_header_hash = opaque_bundle.sealed_header.pre_hash();
        ensure!(
            !InboxedBundleAuthor::<T>::contains_key(bundle_header_hash),
            BundleError::DuplicatedBundle
        );
        Ok(())
    }

    fn check_bundle_size(
        opaque_bundle: &OpaqueBundleOf<T>,
        max_size: u32,
    ) -> Result<(), BundleError> {
        let bundle_size = opaque_bundle
            .extrinsics
            .iter()
            .fold(0, |acc, xt| acc + xt.encoded_size() as u32);
        ensure!(max_size >= bundle_size, BundleError::BundleTooLarge);
        Ok(())
    }

    fn check_extrinsics_root(opaque_bundle: &OpaqueBundleOf<T>) -> Result<(), BundleError> {
        let expected_extrinsics_root = BlakeTwo256::ordered_trie_root(
            opaque_bundle
                .extrinsics
                .iter()
                .map(|xt| xt.encode())
                .collect(),
            sp_core::storage::StateVersion::V1,
        );
        ensure!(
            expected_extrinsics_root == opaque_bundle.extrinsics_root(),
            BundleError::InvalidExtrinsicRoot
        );
        Ok(())
    }

    fn check_proof_of_election(
        domain_id: DomainId,
        operator_id: OperatorId,
        operator: Operator<BalanceOf<T>, T::Share>,
        bundle_slot_probability: (u64, u64),
        proof_of_election: &ProofOfElection,
    ) -> Result<(), BundleError> {
        proof_of_election
            .verify_vrf_signature(&operator.signing_key)
            .map_err(|_| BundleError::BadVrfSignature)?;

        let (operator_stake, total_domain_stake) =
            Self::fetch_operator_stake_info(domain_id, &operator_id)?;

        let threshold = sp_domains::bundle_producer_election::calculate_threshold(
            operator_stake.saturated_into(),
            total_domain_stake.saturated_into(),
            bundle_slot_probability,
        );

        if !is_below_threshold(&proof_of_election.vrf_signature.output, threshold) {
            return Err(BundleError::ThresholdUnsatisfied);
        }

        Ok(())
    }

    fn validate_bundle(opaque_bundle: &OpaqueBundleOf<T>) -> Result<(), BundleError> {
        let domain_id = opaque_bundle.domain_id();
        let operator_id = opaque_bundle.operator_id();
        let sealed_header = &opaque_bundle.sealed_header;

        let operator = Operators::<T>::get(operator_id).ok_or(BundleError::InvalidOperatorId)?;

        ensure!(
            operator.status != OperatorStatus::Slashed,
            BundleError::BadOperator
        );

        if !operator
            .signing_key
            .verify(&sealed_header.pre_hash(), &sealed_header.signature)
        {
            return Err(BundleError::BadBundleSignature);
        }

        Self::check_bundle_duplication(opaque_bundle)?;

        let domain_config = DomainRegistry::<T>::get(domain_id)
            .ok_or(BundleError::InvalidDomainId)?
            .domain_config;

        // TODO: check bundle weight with `domain_config.max_block_weight`

        Self::check_bundle_size(opaque_bundle, domain_config.max_block_size)?;

        Self::check_extrinsics_root(opaque_bundle)?;

        let proof_of_election = &sealed_header.header.proof_of_election;
        Self::check_proof_of_election(
            domain_id,
            operator_id,
            operator,
            domain_config.bundle_slot_probability,
            proof_of_election,
        )?;

        let receipt = &sealed_header.header.receipt;
        verify_execution_receipt::<T>(domain_id, receipt).map_err(BundleError::Receipt)?;

        Ok(())
    }

    fn validate_fraud_proof(
        fraud_proof: &FraudProof<BlockNumberFor<T>, T::Hash>,
    ) -> Result<(), FraudProofError> {
        let bad_receipt = DomainBlocks::<T>::get(fraud_proof.bad_receipt_hash())
            .ok_or(FraudProofError::BadReceiptNotFound)?
            .execution_receipt;

        ensure!(
            !bad_receipt.domain_block_number.is_zero(),
            FraudProofError::ChallengingGenesisReceipt
        );

        match fraud_proof {
            FraudProof::InvalidTotalRewards(InvalidTotalRewardsProof { storage_proof, .. }) => {
                verify_invalid_total_rewards_fraud_proof::<
                    T::Block,
                    T::DomainNumber,
                    T::DomainHash,
                    BalanceOf<T>,
                    T::Hashing,
                >(bad_receipt, storage_proof)
                .map_err(FraudProofError::InvalidTotalRewardsFraudProof)?;
            }
            FraudProof::InvalidExtrinsicsRoot(proof) => {
                let consensus_block_hash = bad_receipt.consensus_block_hash;
                let block_randomness = match get_fraud_proof_verification_info(
                    H256::from_slice(consensus_block_hash.as_ref()),
                    FraudProofVerificationInfoRequest::BlockRandomness,
                )
                .ok_or(FraudProofError::FailedToGetBlockRandomness)?
                {
                    FraudProofVerificationInfoResponse::BlockRandomness(randomness) => {
                        Ok(randomness)
                    }
                    _ => Err(FraudProofError::ReceivedInvalidVerificationInfo),
                }?;

                let domain_timestamp_extrinsic = match get_fraud_proof_verification_info(
                    H256::from_slice(consensus_block_hash.as_ref()),
                    FraudProofVerificationInfoRequest::DomainTimestampExtrinsic(proof.domain_id),
                )
                .ok_or(FraudProofError::FailedToGetDomainTimestampExtrinsic)?
                {
                    FraudProofVerificationInfoResponse::DomainTimestampExtrinsic(
                        domain_timestamp_extrinsic,
                    ) => Ok(domain_timestamp_extrinsic),
                    _ => Err(FraudProofError::ReceivedInvalidVerificationInfo),
                }?;

                verify_invalid_domain_extrinsics_root_fraud_proof::<
                    T::Block,
                    T::DomainNumber,
                    T::DomainHash,
                    BalanceOf<T>,
                    T::Hashing,
                    T::DomainHashing,
                >(
                    bad_receipt,
                    proof,
                    block_randomness,
                    domain_timestamp_extrinsic,
                )
                .map_err(FraudProofError::InvalidExtrinsicRootFraudProof)?;
            }
            _ => {}
        }

        Ok(())
    }

    /// Return operators specific election verification params for Proof of Election verification.
    /// If there was an epoch transition in this block for this domain,
    ///     then return the parameters from previous epoch stored in LastEpochStakingDistribution
    /// Else, return those details from the Domain's stake summary for this epoch.
    fn fetch_operator_stake_info(
        domain_id: DomainId,
        operator_id: &OperatorId,
    ) -> Result<(BalanceOf<T>, BalanceOf<T>), BundleError> {
        if let Some(pending_election_params) = LastEpochStakingDistribution::<T>::get(domain_id) {
            if let Some(operator_stake) = pending_election_params.operators.get(operator_id) {
                return Ok((*operator_stake, pending_election_params.total_domain_stake));
            }
        }
        let domain_stake_summary =
            DomainStakingSummary::<T>::get(domain_id).ok_or(BundleError::InvalidDomainId)?;
        let operator_stake = domain_stake_summary
            .current_operators
            .get(operator_id)
            .ok_or(BundleError::BadOperator)
            .unwrap();
        Ok((*operator_stake, domain_stake_summary.current_total_stake))
    }

    /// Called when a bundle is added to update the bundle state for tx range
    /// calculation.
    #[allow(dead_code)]
    // TODO: use once we support tx-range dynamic adjustment properly
    fn note_domain_bundle(domain_id: DomainId) {
        DomainTxRangeState::<T>::mutate(domain_id, |maybe_state| match maybe_state {
            Some(state) => {
                state.interval_bundles += 1;
            }
            None => {
                maybe_state.replace(TxRangeState {
                    tx_range: Self::initial_tx_range(),
                    interval_blocks: 0,
                    interval_bundles: 1,
                });
            }
        });
    }

    /// Called when the block is finalized to update the tx range for all the
    /// domains with bundles in the block.
    #[allow(dead_code)]
    // TODO: use once we support tx-range dynamic adjustment properly
    fn update_domain_tx_range() {
        for domain_id in DomainTxRangeState::<T>::iter_keys() {
            if let Some(domain_config) =
                DomainRegistry::<T>::get(domain_id).map(|obj| obj.domain_config)
            {
                DomainTxRangeState::<T>::mutate(domain_id, |maybe_tx_range_state| {
                    if let Some(tx_range_state) = maybe_tx_range_state {
                        let tx_range_adjustment_interval =
                            T::DomainTxRangeAdjustmentInterval::get();

                        tx_range_state.interval_blocks += 1;

                        if tx_range_state.interval_blocks < tx_range_adjustment_interval {
                            return;
                        }

                        // End of interval, calculate the new tx range.
                        let TxRangeState {
                            tx_range,
                            interval_blocks,
                            interval_bundles,
                        } = tx_range_state;

                        let actual_bundle_count = *interval_bundles;
                        let expected_bundle_count = tx_range_adjustment_interval
                            * u64::from(domain_config.target_bundles_per_block);

                        let new_tx_range = calculate_tx_range(
                            *tx_range,
                            actual_bundle_count,
                            expected_bundle_count,
                        );

                        log::trace!(
                            target: "runtime::domains",
                            "tx range update: blocks = {interval_blocks}, bundles = {actual_bundle_count}, prev = {tx_range}, new = {new_tx_range}"
                        );

                        // Reset the tx range and start over.
                        tx_range_state.tx_range = new_tx_range;
                        tx_range_state.interval_blocks = 0;
                        tx_range_state.interval_bundles = 0;
                    }
                })
            }
        }
    }

    /// Calculates the initial tx range.
    fn initial_tx_range() -> U256 {
        U256::MAX / T::InitialDomainTxRange::get()
    }

    /// Returns the best execution chain number.
    pub fn head_receipt_number(domain_id: DomainId) -> T::DomainNumber {
        HeadReceiptNumber::<T>::get(domain_id)
    }

    /// Returns the block number of oldest execution receipt.
    pub fn oldest_receipt_number(domain_id: DomainId) -> T::DomainNumber {
        Self::head_receipt_number(domain_id).saturating_sub(Self::block_tree_pruning_depth())
    }

    /// Returns the block tree pruning depth.
    pub fn block_tree_pruning_depth() -> T::DomainNumber {
        T::BlockTreePruningDepth::get()
    }

    /// Returns the domain block limit of the given domain.
    pub fn domain_block_limit(domain_id: DomainId) -> Option<DomainBlockLimit> {
        DomainRegistry::<T>::get(domain_id).map(|domain_obj| DomainBlockLimit {
            max_block_size: domain_obj.domain_config.max_block_size,
            max_block_weight: domain_obj.domain_config.max_block_weight,
        })
    }

    /// Increase the nomination stake by `reward` to the preferred operator of `who`.
    /// Preference is removed if the nomination fails.
    pub fn on_block_reward(who: NominatorId<T>, reward: BalanceOf<T>) {
        PreferredOperator::<T>::mutate_exists(who.clone(), |maybe_preferred_operator_id| {
            if let Some(operator_id) = maybe_preferred_operator_id {
                if let Err(err) = do_nominate_operator::<T>(*operator_id, who, reward) {
                    log::trace!(
                        target: "runtime::domains",
                        "Failed to stake the reward amount to preferred operator: {err:?}. Removing preference."
                    );
                    maybe_preferred_operator_id.take();
                }
            }
        });
    }

    /// Returns if there are any ERs in the challenge period that have non empty extrinsics.
    /// Note that Genesis ER is also considered special and hence non empty
    pub fn non_empty_er_exists(domain_id: DomainId) -> bool {
        if BlockTree::<T>::contains_key(domain_id, T::DomainNumber::zero()) {
            return true;
        }

        let head_number = HeadDomainNumber::<T>::get(domain_id);
        let mut to_check = head_number
            .checked_sub(&T::BlockTreePruningDepth::get())
            .unwrap_or(Zero::zero());

        while to_check <= head_number {
            if !ExecutionInbox::<T>::iter_prefix_values((domain_id, to_check)).all(|digests| {
                digests
                    .iter()
                    .all(|digest| digest.extrinsics_root == EMPTY_EXTRINSIC_ROOT)
            }) {
                return true;
            }

            to_check = to_check.saturating_add(One::one())
        }

        false
    }

    pub fn extrinsics_shuffling_seed() -> T::Hash {
        let seed = DOMAIN_EXTRINSICS_SHUFFLING_SEED_SUBJECT;
        let (randomness, _) = T::Randomness::random(seed);
        randomness
    }
}

impl<T> Pallet<T>
where
    T: Config + frame_system::offchain::SendTransactionTypes<Call<T>>,
{
    /// Submits an unsigned extrinsic [`Call::submit_bundle`].
    pub fn submit_bundle_unsigned(opaque_bundle: OpaqueBundleOf<T>) {
        let slot = opaque_bundle.sealed_header.slot_number();
        let extrincis_count = opaque_bundle.extrinsics.len();

        let call = Call::submit_bundle { opaque_bundle };

        match SubmitTransaction::<T, Call<T>>::submit_unsigned_transaction(call.into()) {
            Ok(()) => {
                log::info!(
                    target: "runtime::domains",
                    "Submitted bundle from slot {slot}, extrinsics: {extrincis_count}",
                );
            }
            Err(()) => {
                log::error!(target: "runtime::domains", "Error submitting bundle");
            }
        }
    }

    /// Submits an unsigned extrinsic [`Call::submit_fraud_proof`].
    pub fn submit_fraud_proof_unsigned(fraud_proof: FraudProof<BlockNumberFor<T>, T::Hash>) {
        let call = Call::submit_fraud_proof {
            fraud_proof: Box::new(fraud_proof),
        };

        match SubmitTransaction::<T, Call<T>>::submit_unsigned_transaction(call.into()) {
            Ok(()) => {
                log::info!(target: "runtime::domains", "Submitted fraud proof");
            }
            Err(()) => {
                log::error!(target: "runtime::domains", "Error submitting fraud proof");
            }
        }
    }
}

/// Calculates the new tx range based on the bundles produced during the interval.
pub fn calculate_tx_range(
    cur_tx_range: U256,
    actual_bundle_count: u64,
    expected_bundle_count: u64,
) -> U256 {
    if actual_bundle_count == 0 || expected_bundle_count == 0 {
        return cur_tx_range;
    }

    let Some(new_tx_range) = U256::from(actual_bundle_count)
        .saturating_mul(&cur_tx_range)
        .checked_div(&U256::from(expected_bundle_count))
    else {
        return cur_tx_range;
    };

    let upper_bound = cur_tx_range.saturating_mul(&U256::from(4_u64));
    let Some(lower_bound) = cur_tx_range.checked_div(&U256::from(4_u64)) else {
        return cur_tx_range;
    };
    new_tx_range.clamp(lower_bound, upper_bound)
}<|MERGE_RESOLUTION|>--- conflicted
+++ resolved
@@ -1130,28 +1130,6 @@
 
             Ok(())
         }
-<<<<<<< HEAD
-
-        /// Submit parent state root to the blockchain.
-        #[pallet::call_index(11)]
-        #[pallet::weight((Weight::from_all(10_000), DispatchClass::Mandatory, Pays::No))]
-        pub fn store_parent_state_root(
-            origin: OriginFor<T>,
-            parent_state_root: T::Hash,
-        ) -> DispatchResult {
-            ensure_none(origin)?;
-            let block_number = frame_system::Pallet::<T>::block_number();
-            let parent_number = block_number - One::one();
-
-            let domains_ids = DomainRegistry::<T>::iter_keys().collect::<Vec<DomainId>>();
-            for domain_id in domains_ids {
-                if let Some(info) = ConsensusBlockInfo::<T>::get(domain_id, parent_number) {
-                    let info = (info.0, parent_state_root);
-                    ConsensusBlockInfo::<T>::insert(domain_id, parent_number, info);
-                }
-            }
-            Ok(())
-        }
 
         /// Extrinsic to update domain's operator allow list.
         /// Note:
@@ -1173,8 +1151,6 @@
             Self::deposit_event(crate::pallet::Event::DomainOperatorAllowListUpdated { domain_id });
             Ok(())
         }
-=======
->>>>>>> 4ec9e5fc
     }
 
     #[pallet::genesis_config]
