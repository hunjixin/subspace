--- conflicted
+++ resolved
@@ -48,18 +48,15 @@
     BlockRandomness,
     /// Domain timestamp extrinsic using the timestamp at a given consensus block hash.
     DomainTimestampExtrinsic(DomainId),
-<<<<<<< HEAD
     /// The body of domain bundle included in a given consensus block at a given index
     DomainBundleBody {
         domain_id: DomainId,
         bundle_index: u32,
     },
-=======
     /// The domain runtime code
     DomainRuntimeCode(DomainId),
     /// Domain set_code extrinsic if there is a runtime upgrade at a given consensus block hash.
     DomainSetCodeExtrinsic(DomainId),
->>>>>>> 225dbd69
 }
 
 impl PassBy for FraudProofVerificationInfoRequest {
@@ -82,19 +79,8 @@
     BlockRandomness(Randomness),
     /// Encoded domain timestamp extrinsic using the timestamp from consensus state at a specific block hash.
     DomainTimestampExtrinsic(Vec<u8>),
-<<<<<<< HEAD
     /// Domain block body fetch from a specific consensus block body
     DomainBundleBody(Vec<OpaqueExtrinsic>),
-}
-
-impl FraudProofVerificationInfoResponse {
-    pub fn into_bundle_body(self) -> Option<Vec<OpaqueExtrinsic>> {
-        match self {
-            Self::DomainBundleBody(bb) => Some(bb),
-            _ => None,
-        }
-    }
-=======
     /// The domain runtime code
     DomainRuntimeCode(Vec<u8>),
     /// Encoded domain set_code extrinsic if there is a runtime upgrade at given consensus block hash.
@@ -131,5 +117,11 @@
             _ => SetCodeExtrinsic::None,
         }
     }
->>>>>>> 225dbd69
+
+    pub fn into_bundle_body(self) -> Option<Vec<OpaqueExtrinsic>> {
+        match self {
+            Self::DomainBundleBody(bb) => Some(bb),
+            _ => None,
+        }
+    }
 }