// Copyright (C) 2021 Subspace Labs, Inc.
// SPDX-License-Identifier: GPL-3.0-or-later

// This program is free software: you can redistribute it and/or modify
// it under the terms of the GNU General Public License as published by
// the Free Software Foundation, either version 3 of the License, or
// (at your option) any later version.

// This program is distributed in the hope that it will be useful,
// but WITHOUT ANY WARRANTY; without even the implied warranty of
// MERCHANTABILITY or FITNESS FOR A PARTICULAR PURPOSE. See the
// GNU General Public License for more details.

// You should have received a copy of the GNU General Public License
// along with this program. If not, see <https://www.gnu.org/licenses/>.

#![cfg_attr(not(feature = "std"), no_std)]
// `construct_runtime!` does a lot of recursion and requires us to increase the limit to 256.
#![recursion_limit = "256"]
#![feature(int_log)]

// Make the WASM binary available.
#[cfg(feature = "std")]
include!(concat!(env!("OUT_DIR"), "/wasm_binary.rs"));

use codec::{Compact, CompactLen, Decode, Encode};
use frame_support::{
    construct_runtime, parameter_types,
    weights::{
        constants::{RocksDbWeight, WEIGHT_PER_SECOND},
        IdentityFee,
    },
};
use frame_system::limits::{BlockLength, BlockWeights};
use pallet_transaction_payment::CurrencyAdapter;
use sp_api::impl_runtime_apis;
use sp_core::{crypto::KeyTypeId, OpaqueMetadata};
use sp_runtime::traits::{AccountIdLookup, BlakeTwo256, Block as BlockT, IdentifyAccount, Verify};
use sp_runtime::{
    create_runtime_str, generic, impl_opaque_keys,
    transaction_validity::{TransactionSource, TransactionValidity},
    ApplyExtrinsicResult, MultiSignature, Perbill,
};
use sp_std::prelude::*;
#[cfg(feature = "std")]
use sp_version::NativeVersion;
use sp_version::RuntimeVersion;
use subspace_core_primitives::objects::{BlockObject, BlockObjectMapping};
use subspace_core_primitives::{RootBlock, Sha256Hash, PIECE_SIZE, SHA256_HASH_SIZE};

/// An index to a block.
pub type BlockNumber = u32;

/// Alias to 512-bit hash when used in the context of a transaction signature on the chain.
pub type Signature = MultiSignature;

/// Some way of identifying an account on the chain. We intentionally make it equivalent
/// to the public key of our transaction signing scheme.
pub type AccountId = <<Signature as Verify>::Signer as IdentifyAccount>::AccountId;

/// Balance of an account.
pub type Balance = u128;

/// Index of a transaction in the chain.
pub type Index = u32;

/// A hash of some data used by the chain.
pub type Hash = sp_core::H256;

/// Type used for expressing timestamp.
pub type Moment = u64;

/// Opaque types. These are used by the CLI to instantiate machinery that don't need to know
/// the specifics of the runtime. They can then be made to be agnostic over specific formats
/// of data like extrinsics, allowing for them to continue syncing the network through upgrades
/// to even the core data structures.
pub mod opaque {
    use super::*;

    use sp_runtime::OpaqueExtrinsic as UncheckedExtrinsic;

    /// Opaque block header type.
    pub type Header = generic::Header<BlockNumber, BlakeTwo256>;
    /// Opaque block type.
    pub type Block = generic::Block<Header, UncheckedExtrinsic>;
    /// Opaque block identifier type.
    pub type BlockId = generic::BlockId<Block>;

    impl_opaque_keys! {
        pub struct SessionKeys {
            pub subspace: Subspace,
        }
    }
}

// To learn more about runtime versioning and what each of the following value means:
//   https://substrate.dev/docs/en/knowledgebase/runtime/upgrades#runtime-versioning
#[sp_version::runtime_version]
pub const VERSION: RuntimeVersion = RuntimeVersion {
    spec_name: create_runtime_str!("subspace"),
    impl_name: create_runtime_str!("subspace"),
    authoring_version: 1,
    // The version of the runtime specification. A full node will not attempt to use its native
    //   runtime in substitute for the on-chain Wasm runtime unless all of `spec_name`,
    //   `spec_version`, and `authoring_version` are the same between Wasm and native.
    // This value is set to 100 to notify Polkadot-JS App (https://polkadot.js.org/apps) to use
    //   the compatible custom types.
    spec_version: 100,
    impl_version: 1,
    apis: RUNTIME_API_VERSIONS,
    transaction_version: 1,
};

/// The version information used to identify this runtime when compiled natively.
#[cfg(feature = "std")]
pub fn native_version() -> NativeVersion {
    NativeVersion {
        runtime_version: VERSION,
        can_author_with: Default::default(),
    }
}

// TODO: Many of below constants should probably be updatable but currently they are not

/// Since Subspace is probabilistic this is the average expected block time that
/// we are targeting. Blocks will be produced at a minimum duration defined
/// by `SLOT_DURATION`, but some slots will not be allocated to any
/// farmer and hence no block will be produced. We expect to have this
/// block time on average following the defined slot duration and the value
/// of `c` configured for Subspace (where `1 - c` represents the probability of
/// a slot being empty).
/// This value is only used indirectly to define the unit constants below
/// that are expressed in blocks. The rest of the code should use
/// `SLOT_DURATION` instead (like the Timestamp pallet for calculating the
/// minimum period).
///
/// Based on:
/// <https://research.web3.foundation/en/latest/polkadot/block-production/Babe.html#-6.-practical-results>
const MILLISECS_PER_BLOCK: u64 = 6000;

// NOTE: Currently it is not possible to change the slot duration after the chain has started.
//       Attempting to do so will brick block production.
const SLOT_DURATION: u64 = 1000;

/// 1 in 6 slots (on average, not counting collisions) will have a block.
/// Must match ratio between block and slot duration in constants above.
const SLOT_PROBABILITY: (u64, u64) = (1, 6);

/// Era duration in blocks.
const ERA_DURATION_IN_BLOCKS: BlockNumber = 2016;

const EPOCH_DURATION_IN_BLOCKS: BlockNumber = 256;
const EPOCH_DURATION_IN_SLOTS: u64 =
    EPOCH_DURATION_IN_BLOCKS as u64 * SLOT_PROBABILITY.1 / SLOT_PROBABILITY.0;

const EON_DURATION_IN_SLOTS: u64 = 2u64.pow(14);

/// The Subspace epoch configuration at genesis.
pub const SUBSPACE_GENESIS_EPOCH_CONFIG: sp_consensus_subspace::SubspaceEpochConfiguration =
    sp_consensus_subspace::SubspaceEpochConfiguration {
        c: SLOT_PROBABILITY,
    };

// TODO: Proper value here
<<<<<<< HEAD
const CONFIRMATION_DEPTH_K: u32 = 10;
/// 128 data records and 128 parity records (as a result of erasure coding) together form a perfect
/// Merkle Tree and will result in witness size of `log2(MERKLE_NUM_LEAVES) * SHA256_HASH_SIZE`.
///
/// This number is a tradeoff:
/// * as this number goes up, fewer [`RootBlock`]s are required to be stored for verifying archival
///   history of the network, which makes sync quicker and more efficient, but also more data in
///   each [`Piece`] will be occupied with witness, thus wasting space that otherwise could have
///   been used for storing data (record part of a Piece)
/// * as this number goes down, witness get smaller leading to better piece utilization, but the
///   number of root blocks goes up making sync less efficient and less records are needed to be
///   lost before part of the archived history become unrecoverable, reducing reliability of the
///   data stored on the network
=======
const CONFIRMATION_DEPTH_K: u32 = 100;
// This is a nice power of 2 for Merkle Tree
>>>>>>> d0129e61
const MERKLE_NUM_LEAVES: u32 = 256;
/// Size of witness for a segment record (in bytes).
const WITNESS_SIZE: u32 = SHA256_HASH_SIZE as u32 * MERKLE_NUM_LEAVES.log2();
/// Size of a segment record given the global piece size (in bytes).
const RECORD_SIZE: u32 = PIECE_SIZE as u32 - WITNESS_SIZE;
/// Recorded History Segment Size includes half of the records (just data records) that will later
/// be erasure coded and together with corresponding witnesses will result in `MERKLE_NUM_LEAVES`
/// pieces of archival history.
const RECORDED_HISTORY_SEGMENT_SIZE: u32 = RECORD_SIZE * MERKLE_NUM_LEAVES / 2;
const PRE_GENESIS_OBJECT_SIZE: u32 = RECORDED_HISTORY_SEGMENT_SIZE;
const PRE_GENESIS_OBJECT_COUNT: u32 = 10;
const PRE_GENESIS_OBJECT_SEED: &[u8] = b"subspace";

// We assume initial plot size starts with the size of pre-genesis history (roughly, there is some
// overhead in archiving process)
const INITIAL_SOLUTION_RANGE: u64 = u64::MAX
    / (PRE_GENESIS_OBJECT_SIZE * PRE_GENESIS_OBJECT_COUNT / PIECE_SIZE as u32) as u64 // number of total pieces in pre-genesis.
    * SLOT_PROBABILITY.0
    / SLOT_PROBABILITY.1;

/// A ratio of `Normal` dispatch class within block, for `BlockWeight` and `BlockLength`.
const NORMAL_DISPATCH_RATIO: Perbill = Perbill::from_percent(75);

/// Maximum block length for non-`Normal` extrinsic is 5 MiB.
const MAX_BLOCK_LENGTH: u32 = 5 * 1024 * 1024;

parameter_types! {
    pub const Version: RuntimeVersion = VERSION;
    pub const BlockHashCount: BlockNumber = 2400;
    /// We allow for 2 seconds of compute with a 6 second average block time.
    pub SubspaceBlockWeights: BlockWeights = BlockWeights::with_sensible_defaults(2 * WEIGHT_PER_SECOND, NORMAL_DISPATCH_RATIO);
    /// We allow for 3.75 MiB for `Normal` extrinsic with 5 MiB maximum block length.
    pub SubspaceBlockLength: BlockLength = BlockLength::max_with_normal_ratio(MAX_BLOCK_LENGTH, NORMAL_DISPATCH_RATIO);
    pub const SS58Prefix: u8 = 42;
}

// Configure FRAME pallets to include in runtime.

impl frame_system::Config for Runtime {
    /// The basic call filter to use in dispatchable.
    type BaseCallFilter = frame_support::traits::Everything;
    /// Block & extrinsics weights: base values and limits.
    type BlockWeights = SubspaceBlockWeights;
    /// The maximum length of a block (in bytes).
    type BlockLength = SubspaceBlockLength;
    /// The identifier used to distinguish between accounts.
    type AccountId = AccountId;
    /// The aggregated dispatch type that is available for extrinsics.
    type Call = Call;
    /// The lookup mechanism to get account ID from whatever is passed in dispatchers.
    type Lookup = AccountIdLookup<AccountId, ()>;
    /// The index type for storing how many extrinsics an account has signed.
    type Index = Index;
    /// The index type for blocks.
    type BlockNumber = BlockNumber;
    /// The type for hashing blocks and tries.
    type Hash = Hash;
    /// The hashing algorithm used.
    type Hashing = BlakeTwo256;
    /// The header type.
    type Header = Header;
    /// The ubiquitous event type.
    type Event = Event;
    /// The ubiquitous origin type.
    type Origin = Origin;
    /// Maximum number of block number to block hash mappings to keep (oldest pruned first).
    type BlockHashCount = BlockHashCount;
    /// The weight of database operations that the runtime can invoke.
    type DbWeight = RocksDbWeight;
    /// Version of the runtime.
    type Version = Version;
    /// Converts a module to the index of the module in `construct_runtime!`.
    ///
    /// This type is being generated by `construct_runtime!`.
    type PalletInfo = PalletInfo;
    /// What to do if a new account is created.
    type OnNewAccount = ();
    /// What to do if an account is fully reaped from the system.
    type OnKilledAccount = ();
    /// The data to be stored in an account.
    type AccountData = pallet_balances::AccountData<Balance>;
    /// Weight information for the extrinsics of this pallet.
    type SystemWeightInfo = ();
    /// This is used as an identifier of the chain. 42 is the generic substrate prefix.
    type SS58Prefix = SS58Prefix;
    /// The set code logic, just the default since we're not a parachain.
    type OnSetCode = ();
}

parameter_types! {
    pub const EpochDuration: u64 = EPOCH_DURATION_IN_SLOTS;
    pub const EraDuration: u32 = ERA_DURATION_IN_BLOCKS;
    pub const EonDuration: u64 = EON_DURATION_IN_SLOTS;
    pub const InitialSolutionRange: u64 = INITIAL_SOLUTION_RANGE;
    pub const SlotProbability: (u64, u64) = SLOT_PROBABILITY;
    pub const ExpectedBlockTime: Moment = MILLISECS_PER_BLOCK;
    pub const ConfirmationDepthK: u32 = CONFIRMATION_DEPTH_K;
    pub const RecordSize: u32 = RECORD_SIZE;
    pub const RecordedHistorySegmentSize: u32 = RECORDED_HISTORY_SEGMENT_SIZE;
    pub const PreGenesisObjectSize: u32 = PRE_GENESIS_OBJECT_SIZE;
    pub const PreGenesisObjectCount: u32 = PRE_GENESIS_OBJECT_COUNT;
    pub const PreGenesisObjectSeed: &'static [u8] = PRE_GENESIS_OBJECT_SEED;
    pub const ReportLongevity: u64 = EPOCH_DURATION_IN_BLOCKS as u64;
}

impl pallet_subspace::Config for Runtime {
    type Event = Event;
    type EpochDuration = EpochDuration;
    type EraDuration = EraDuration;
    type EonDuration = EonDuration;
    type InitialSolutionRange = InitialSolutionRange;
    type SlotProbability = SlotProbability;
    type ExpectedBlockTime = ExpectedBlockTime;
    type ConfirmationDepthK = ConfirmationDepthK;
    type RecordSize = RecordSize;
    type RecordedHistorySegmentSize = RecordedHistorySegmentSize;
    type PreGenesisObjectSize = PreGenesisObjectSize;
    type PreGenesisObjectCount = PreGenesisObjectCount;
    type PreGenesisObjectSeed = PreGenesisObjectSeed;
    type EpochChangeTrigger = pallet_subspace::NormalEpochChange;
    type EraChangeTrigger = pallet_subspace::NormalEraChange;
    type EonChangeTrigger = pallet_subspace::NormalEonChange;

    type HandleEquivocation =
        pallet_subspace::equivocation::EquivocationHandler<OffencesSubspace, ReportLongevity>;

    type WeightInfo = ();
}

parameter_types! {
    pub const MinimumPeriod: u64 = SLOT_DURATION / 2;
}

impl pallet_timestamp::Config for Runtime {
    /// A timestamp: milliseconds since the unix epoch.
    type Moment = Moment;
    type OnTimestampSet = Subspace;
    type MinimumPeriod = MinimumPeriod;
    type WeightInfo = ();
}

parameter_types! {
    // TODO: this depends on the value of our native token?
    pub const ExistentialDeposit: u128 = 500;
    pub const MaxLocks: u32 = 50;
}

impl pallet_balances::Config for Runtime {
    type MaxLocks = MaxLocks;
    type MaxReserves = ();
    type ReserveIdentifier = [u8; 8];
    /// The type for recording an account's balance.
    type Balance = Balance;
    /// The ubiquitous event type.
    type Event = Event;
    type DustRemoval = ();
    type ExistentialDeposit = ExistentialDeposit;
    type AccountStore = System;
    type WeightInfo = pallet_balances::weights::SubstrateWeight<Runtime>;
}

parameter_types! {
    pub const TransactionByteFee: Balance = 1;
}

impl pallet_transaction_payment::Config for Runtime {
    type OnChargeTransaction = CurrencyAdapter<Balances, ()>;
    type TransactionByteFee = TransactionByteFee;
    type WeightToFee = IdentityFee<Balance>;
    type FeeMultiplierUpdate = ();
}

impl pallet_sudo::Config for Runtime {
    type Event = Event;
    type Call = Call;
}

impl<C> frame_system::offchain::SendTransactionTypes<C> for Runtime
where
    Call: From<C>,
{
    type Extrinsic = UncheckedExtrinsic;
    type OverarchingCall = Call;
}

impl pallet_offences_subspace::Config for Runtime {
    type Event = Event;
    type OnOffenceHandler = Subspace;
}

impl pallet_feeds::Config for Runtime {
    type Event = Event;
}

// Create the runtime by composing the FRAME pallets that were previously configured.
construct_runtime!(
    pub enum Runtime where
        Block = Block,
        NodeBlock = opaque::Block,
        UncheckedExtrinsic = UncheckedExtrinsic
    {
        System: frame_system::{Pallet, Call, Config, Storage, Event<T>} = 0,
        Timestamp: pallet_timestamp::{Pallet, Call, Storage, Inherent} = 1,

        Subspace: pallet_subspace::{Pallet, Call, Storage, Config, Event, ValidateUnsigned} = 2,
        OffencesSubspace: pallet_offences_subspace::{Pallet, Storage, Event} = 3,

        Balances: pallet_balances::{Pallet, Call, Storage, Config<T>, Event<T>} = 4,
        TransactionPayment: pallet_transaction_payment::{Pallet, Storage} = 5,

        Feeds: pallet_feeds::{Pallet, Call, Storage, Event<T>} = 6,

        // Reserve some room for other pallets as we'll remove sudo pallet eventually.
        Sudo: pallet_sudo::{Pallet, Call, Config<T>, Storage, Event<T>} = 100,
    }
);

/// The address format for describing accounts.
pub type Address = sp_runtime::MultiAddress<AccountId, ()>;
/// Block header type as expected by this runtime.
pub type Header = generic::Header<BlockNumber, BlakeTwo256>;
/// Block type as expected by this runtime.
pub type Block = generic::Block<Header, UncheckedExtrinsic>;
/// The SignedExtension to the basic transaction logic.
pub type SignedExtra = (
    frame_system::CheckSpecVersion<Runtime>,
    frame_system::CheckTxVersion<Runtime>,
    frame_system::CheckGenesis<Runtime>,
    frame_system::CheckEra<Runtime>,
    frame_system::CheckNonce<Runtime>,
    frame_system::CheckWeight<Runtime>,
    pallet_transaction_payment::ChargeTransactionPayment<Runtime>,
);
/// Unchecked extrinsic type as expected by this runtime.
pub type UncheckedExtrinsic = generic::UncheckedExtrinsic<Address, Call, Signature, SignedExtra>;
/// Executive: handles dispatch to the various modules.
pub type Executive = frame_executive::Executive<
    Runtime,
    Block,
    frame_system::ChainContext<Runtime>,
    Runtime,
    AllPallets,
>;

fn extract_root_block(encoded_extrinsic: Vec<u8>) -> Option<RootBlock> {
    if let Ok(extrinsic) = UncheckedExtrinsic::decode(&mut encoded_extrinsic.as_slice()) {
        if let Call::Subspace(pallet_subspace::Call::store_root_block { root_block }) =
            extrinsic.function
        {
            return Some(root_block);
        }
    }

    None
}

fn extract_block_object_mapping(block: Block) -> BlockObjectMapping {
    let mut block_object_mapping = BlockObjectMapping::default();
    let mut base_offset =
        block.header.encoded_size() + Compact::compact_len(&(block.extrinsics.len() as u32));
    for extrinsic in block.extrinsics {
        let signature_size = extrinsic
            .signature
            .as_ref()
            .map(|s| s.encoded_size())
            .unwrap_or_default();
        // Extrinsic starts with vector length and version byte, followed by optional signature and
        // `function` encoding.
        // The last `+1` accounts for `Call::X()` enum variant encoding.
        let base_extrinsic_offset = base_offset
            + Compact::compact_len(
                &((1 + signature_size + extrinsic.function.encoded_size()) as u32),
            )
            + 1
            + signature_size
            + 1;

        if let Call::Feeds(call) = &extrinsic.function {
            if let Some(call_object_location) = call.extract_object_location() {
                let offset = (base_extrinsic_offset + call_object_location.offset).to_le_bytes();

                // Block is known to never exceed 16MiB, hence 24-bit addressing
                block_object_mapping.objects.push(BlockObject::V0 {
                    hash: call_object_location.hash,
                    offset: [offset[0], offset[1], offset[2]],
                });
            }
        }

        base_offset += extrinsic.encoded_size();
    }

    block_object_mapping
}

impl_runtime_apis! {
    impl sp_api::Core<Block> for Runtime {
        fn version() -> RuntimeVersion {
            VERSION
        }

        fn execute_block(block: Block) {
            Executive::execute_block(block);
        }

        fn initialize_block(header: &<Block as BlockT>::Header) {
            Executive::initialize_block(header)
        }
    }

    impl sp_api::Metadata<Block> for Runtime {
        fn metadata() -> OpaqueMetadata {
            OpaqueMetadata::new(Runtime::metadata().into())
        }
    }

    impl sp_block_builder::BlockBuilder<Block> for Runtime {
        fn apply_extrinsic(extrinsic: <Block as BlockT>::Extrinsic) -> ApplyExtrinsicResult {
            Executive::apply_extrinsic(extrinsic)
        }

        fn finalize_block() -> <Block as BlockT>::Header {
            Executive::finalize_block()
        }

        fn inherent_extrinsics(data: sp_inherents::InherentData) -> Vec<<Block as BlockT>::Extrinsic> {
            data.create_extrinsics()
        }

        fn check_inherents(
            block: Block,
            data: sp_inherents::InherentData,
        ) -> sp_inherents::CheckInherentsResult {
            data.check_extrinsics(&block)
        }
    }

    impl sp_transaction_pool::runtime_api::TaggedTransactionQueue<Block> for Runtime {
        fn validate_transaction(
            source: TransactionSource,
            tx: <Block as BlockT>::Extrinsic,
            block_hash: <Block as BlockT>::Hash,
        ) -> TransactionValidity {
            Executive::validate_transaction(source, tx, block_hash)
        }
    }

    impl sp_offchain::OffchainWorkerApi<Block> for Runtime {
        fn offchain_worker(header: &<Block as BlockT>::Header) {
            Executive::offchain_worker(header)
        }
    }

    impl sp_consensus_subspace::SubspaceApi<Block> for Runtime {
        fn confirmation_depth_k() -> u32 {
            ConfirmationDepthK::get()
        }

        fn record_size() -> u32 {
            RecordSize::get()
        }

        fn recorded_history_segment_size() -> u32 {
            RecordedHistorySegmentSize::get()
        }

        fn pre_genesis_object_size() -> u32 {
            PreGenesisObjectSize::get()
        }

        fn pre_genesis_object_count() -> u32 {
            PreGenesisObjectCount::get()
        }

        fn pre_genesis_object_seed() -> Vec<u8> {
            Vec::from(PreGenesisObjectSeed::get())
        }

        fn configuration() -> sp_consensus_subspace::SubspaceGenesisConfiguration {
            // The choice of `c` parameter (where `1 - c` represents the
            // probability of a slot being empty), is done in accordance to the
            // slot duration and expected target block time, for safely
            // resisting network delays of maximum two seconds.
            // <https://research.web3.foundation/en/latest/polkadot/BABE/Babe/#6-practical-results>
            sp_consensus_subspace::SubspaceGenesisConfiguration {
                slot_duration: Subspace::slot_duration(),
                epoch_length: EpochDuration::get(),
                c: SlotProbability::get(),
                randomness: Subspace::randomness(),
            }
        }

        fn solution_range() -> u64 {
            Subspace::solution_range().unwrap_or_else(InitialSolutionRange::get)
        }

        fn salt() -> u64 {
            Subspace::salt()
        }

        fn current_epoch_start() -> sp_consensus_slots::Slot {
            Subspace::current_epoch_start()
        }

        fn current_epoch() -> sp_consensus_subspace::Epoch {
            Subspace::current_epoch()
        }

        fn next_epoch() -> sp_consensus_subspace::Epoch {
            Subspace::next_epoch()
        }

        fn submit_report_equivocation_extrinsic(
            equivocation_proof: sp_consensus_subspace::EquivocationProof<<Block as BlockT>::Header>,
        ) -> Option<()> {
            Subspace::submit_equivocation_report(equivocation_proof)
        }

        fn submit_store_root_block_extrinsic(root_block: RootBlock) {
            Subspace::submit_store_root_block(root_block)
        }

        fn is_in_block_list(farmer_public_key: &sp_consensus_subspace::FarmerPublicKey) -> bool {
            // TODO: Either check tx pool too for pending equivocations or replace equivocation
            //  mechanism with an alternative one, so that blocking happens faster
            Subspace::is_in_block_list(farmer_public_key)
        }

        fn merkle_tree_for_segment_index(segment_index: u64) -> Option<Sha256Hash> {
            Subspace::merkle_tree_for_segment_index(segment_index)
        }

        fn extract_root_block(encoded_extrinsic: Vec<u8>) -> Option<RootBlock> {
            extract_root_block(encoded_extrinsic)
        }

        fn extract_block_object_mapping(block: Block) -> BlockObjectMapping {
            extract_block_object_mapping(block)
        }
    }

    impl sp_session::SessionKeys<Block> for Runtime {
        fn generate_session_keys(seed: Option<Vec<u8>>) -> Vec<u8> {
            opaque::SessionKeys::generate(seed)
        }

        fn decode_session_keys(
            encoded: Vec<u8>,
        ) -> Option<Vec<(Vec<u8>, KeyTypeId)>> {
            opaque::SessionKeys::decode_into_raw_public_keys(&encoded)
        }
    }

    impl frame_system_rpc_runtime_api::AccountNonceApi<Block, AccountId, Index> for Runtime {
        fn account_nonce(account: AccountId) -> Index {
            System::account_nonce(account)
        }
    }

    impl pallet_transaction_payment_rpc_runtime_api::TransactionPaymentApi<Block, Balance> for Runtime {
        fn query_info(
            uxt: <Block as BlockT>::Extrinsic,
            len: u32,
        ) -> pallet_transaction_payment_rpc_runtime_api::RuntimeDispatchInfo<Balance> {
            TransactionPayment::query_info(uxt, len)
        }
        fn query_fee_details(
            uxt: <Block as BlockT>::Extrinsic,
            len: u32,
        ) -> pallet_transaction_payment::FeeDetails<Balance> {
            TransactionPayment::query_fee_details(uxt, len)
        }
    }

    #[cfg(feature = "runtime-benchmarks")]
    impl frame_benchmarking::Benchmark<Block> for Runtime {
        fn benchmark_metadata(extra: bool) -> (
            Vec<frame_benchmarking::BenchmarkList>,
            Vec<frame_support::traits::StorageInfo>,
        ) {
            use frame_benchmarking::{list_benchmark, Benchmarking, BenchmarkList};
            use frame_support::traits::StorageInfoTrait;
            use frame_system_benchmarking::Pallet as SystemBench;

            let mut list = Vec::<BenchmarkList>::new();

            list_benchmark!(list, extra, frame_system, SystemBench::<Runtime>);
            list_benchmark!(list, extra, pallet_balances, Balances);
            list_benchmark!(list, extra, pallet_timestamp, Timestamp);
            list_benchmark!(list, extra, pallet_template, TemplateModule);

            let storage_info = AllPalletsWithSystem::storage_info();

            return (list, storage_info)
        }

        fn dispatch_benchmark(
            config: frame_benchmarking::BenchmarkConfig
        ) -> Result<Vec<frame_benchmarking::BenchmarkBatch>, sp_runtime::RuntimeString> {
            use frame_benchmarking::{Benchmarking, BenchmarkBatch, add_benchmark, TrackedStorageKey};

            use frame_system_benchmarking::Pallet as SystemBench;
            impl frame_system_benchmarking::Config for Runtime {}

            let whitelist: Vec<TrackedStorageKey> = vec![
                // Block Number
                hex_literal::hex!("26aa394eea5630e07c48ae0c9558cef702a5c1b19ab7a04f536c519aca4983ac").to_vec().into(),
                // Total Issuance
                hex_literal::hex!("c2261276cc9d1f8598ea4b6a74b15c2f57c875e4cff74148e4628f264b974c80").to_vec().into(),
                // Execution Phase
                hex_literal::hex!("26aa394eea5630e07c48ae0c9558cef7ff553b5a9862a516939d82b3d3d8661a").to_vec().into(),
                // Event Count
                hex_literal::hex!("26aa394eea5630e07c48ae0c9558cef70a98fdbe9ce6c55837576c60c7af3850").to_vec().into(),
                // System Events
                hex_literal::hex!("26aa394eea5630e07c48ae0c9558cef780d41e5e16056765bc8461851072c9d7").to_vec().into(),
            ];

            let mut batches = Vec::<BenchmarkBatch>::new();
            let params = (&config, &whitelist);

            add_benchmark!(params, batches, frame_system, SystemBench::<Runtime>);
            add_benchmark!(params, batches, pallet_balances, Balances);
            add_benchmark!(params, batches, pallet_timestamp, Timestamp);
            add_benchmark!(params, batches, pallet_template, TemplateModule);

            if batches.is_empty() { return Err("Benchmark not found for this pallet.".into()) }
            Ok(batches)
        }
    }
}<|MERGE_RESOLUTION|>--- conflicted
+++ resolved
@@ -162,8 +162,7 @@
     };
 
 // TODO: Proper value here
-<<<<<<< HEAD
-const CONFIRMATION_DEPTH_K: u32 = 10;
+const CONFIRMATION_DEPTH_K: u32 = 100;
 /// 128 data records and 128 parity records (as a result of erasure coding) together form a perfect
 /// Merkle Tree and will result in witness size of `log2(MERKLE_NUM_LEAVES) * SHA256_HASH_SIZE`.
 ///
@@ -176,10 +175,6 @@
 ///   number of root blocks goes up making sync less efficient and less records are needed to be
 ///   lost before part of the archived history become unrecoverable, reducing reliability of the
 ///   data stored on the network
-=======
-const CONFIRMATION_DEPTH_K: u32 = 100;
-// This is a nice power of 2 for Merkle Tree
->>>>>>> d0129e61
 const MERKLE_NUM_LEAVES: u32 = 256;
 /// Size of witness for a segment record (in bytes).
 const WITNESS_SIZE: u32 = SHA256_HASH_SIZE as u32 * MERKLE_NUM_LEAVES.log2();
